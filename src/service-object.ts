/*!
 * Copyright 2015 Google Inc. All Rights Reserved.
 *
 * Licensed under the Apache License, Version 2.0 (the "License");
 * you may not use this file except in compliance with the License.
 * You may obtain a copy of the License at
 *
 *      http://www.apache.org/licenses/LICENSE-2.0
 *
 * Unless required by applicable law or agreed to in writing, software
 * distributed under the License is distributed on an "AS IS" BASIS,
 * WITHOUT WARRANTIES OR CONDITIONS OF ANY KIND, either express or implied.
 * See the License for the specific language governing permissions and
 * limitations under the License.
 */

/*!
 * @module common/service-object
 */

import {promisifyAll} from '@google-cloud/promisify';
import * as arrify from 'arrify';
import {EventEmitter} from 'events';
import * as extend from 'extend';
import * as is from 'is';
import * as r from 'request';

import {Service, StreamRequestOptions} from '.';
import {ApiError, BodyResponseCallback, DecorateRequestOptions, util} from './util';

export interface Interceptor {
  // tslint:disable-next-line:no-any
  [index: string]: any;
}

export interface Metadata {
  error?: Error;
  done?: boolean;
}

export type GetMetadataCallback =
    (err: Error|null, metadata?: Metadata|null, apiResponse?: r.Response) =>
        void;

export interface ExistsCallback {
  (err: Error|null, exists?: boolean): void;
}

export interface ServiceObjectConfig {
  /**
   * The base URL to make API requests to.
   */
  baseUrl?: string;

  /**
   * The method which creates this object.
   */
  createMethod?: Function;

  /**
   * The identifier of the object. For example, the name of a Storage bucket or
   * Pub/Sub topic.
   */
  id?: string;

  /**
   * A map of each method name that should be inherited.
   */
  methods?: Methods;

  /**
   * The parent service instance. For example, an instance of Storage if the
   * object is Bucket.
   */
  parent: Service|ServiceObject;
}

export interface Methods {
  [methodName: string]: {reqOpts?: r.OptionsWithUri}|boolean;
}

export interface CreateOptions {}

export interface InstanceResponseCallback {
  (err: ApiError|null, instance?: ServiceObject|null,
   apiResponse?: r.Response): void;
}

export interface DeleteCallback {
  (err: Error|null, apiResponse?: r.Response): void;
}

export interface GetConfig {
  /**
   * Create the object if it doesn't already exist.
   */
  autoCreate?: boolean;
}

/**
 * ServiceObject is a base class, meant to be inherited from by a "service
 * object," like a BigQuery dataset or Storage bucket.
 *
 * Most of the time, these objects share common functionality; they can be
 * created or deleted, and you can get or set their metadata.
 *
 * By inheriting from this class, a service object will be extended with these
 * shared behaviors. Note that any method can be overridden when the service
 * object requires specific behavior.
 */
class ServiceObject extends EventEmitter {
  // tslint:disable-next-line:no-any
  metadata: any;
  baseUrl?: string;
<<<<<<< HEAD
  protected parent: Service|ServiceObject;
  private id?: string;
=======
  protected parent: Service;
  protected id?: string;
>>>>>>> b09ab25d
  private createMethod?: Function;
  protected methods: Methods;
  protected interceptors: Interceptor[];
  // tslint:disable-next-line:variable-name
  Promise?: PromiseConstructor;
  // tslint:disable-next-line:no-any
  [index: string]: any;

  /*
   * @constructor
   * @alias module:common/service-object
   *
   * @private
   *
   * @param {object} config - Configuration object.
   * @param {string} config.baseUrl - The base URL to make API requests to.
   * @param {string} config.createMethod - The method which creates this object.
   * @param {string=} config.id - The identifier of the object. For example, the
   *     name of a Storage bucket or Pub/Sub topic.
   * @param {object=} config.methods - A map of each method name that should be inherited.
   * @param {object} config.methods[].reqOpts - Default request options for this
   *     particular method. A common use case is when `setMetadata` requires a
   *     `PUT` method to override the default `PATCH`.
   * @param {object} config.parent - The parent service instance. For example, an
   *     instance of Storage if the object is Bucket.
   */
  constructor(config: ServiceObjectConfig) {
    super();
    this.metadata = {};
    this.baseUrl = config.baseUrl;
    this.parent = config.parent;  // Parent class.
    this.id = config.id;  // Name or ID (e.g. dataset ID, bucket name, etc).
    this.createMethod = config.createMethod;
    this.methods = config.methods || {};
    this.interceptors = [];
    this.Promise = this.parent ? this.parent.Promise : undefined;

    if (config.methods) {
      Object.getOwnPropertyNames(ServiceObject.prototype)
          .filter(methodName => {
            return (
                // All ServiceObjects need `request`.
                // clang-format off
                !/^request/.test(methodName) &&
                // clang-format on
                // The ServiceObject didn't redefine the method.
                this[methodName] === ServiceObject.prototype[methodName] &&
                // This method isn't wanted.
                !config.methods![methodName]);
          })
          .forEach(methodName => {
            this[methodName] = undefined;
          });
    }
  }

  /**
   * Create the object.
   *
   * @param {object=} options - Configuration object.
   * @param {function} callback - The callback function.
   * @param {?error} callback.err - An error returned while making this request.
   * @param {object} callback.instance - The instance.
   * @param {object} callback.apiResponse - The full API response.
   */
  create(options: CreateOptions, callback?: InstanceResponseCallback): void;
  create(callback?: InstanceResponseCallback): void;
  create(
      optionsOrCallback?: CreateOptions|InstanceResponseCallback,
      callback?: InstanceResponseCallback): void {
    const self = this;
    const args = [this.id] as Array<{}>;

    if (typeof optionsOrCallback === 'function') {
      callback = optionsOrCallback;
    }

    if (typeof optionsOrCallback === 'object') {
      args.push(optionsOrCallback);
    }

    // Wrap the callback to return *this* instance of the object, not the
    // newly-created one.
    function onCreate(err: Error, instance: ServiceObject) {
      const args = [].slice.call(arguments);
      if (!err) {
        self.metadata = instance.metadata;
        args[1] = self;  // replace the created `instance` with this one.
      }
      callback!.apply(null, args);
    }
    args.push(onCreate);
    this.createMethod!.apply(null, args);
  }

  /**
   * Delete the object.
   *
   * @param {function=} callback - The callback function.
   * @param {?error} callback.err - An error returned while making this request.
   * @param {object} callback.apiResponse - The full API response.
   */
  delete(callback?: DeleteCallback) {
    const methodConfig =
        (typeof this.methods.delete === 'object' && this.methods.delete) || {};
    callback = callback || util.noop;

    const reqOpts = extend(
        {
          method: 'DELETE',
          uri: '',
        },
        methodConfig.reqOpts);

    // The `request` method may have been overridden to hold any special
    // behavior. Ensure we call the original `request` method.
    this.request(reqOpts).then(res => callback!(null, res), callback);
  }

  /**
   * Check if the object exists.
   *
   * @param {function} callback - The callback function.
   * @param {?error} callback.err - An error returned while making this request.
   * @param {boolean} callback.exists - Whether the object exists or not.
   */
  exists(callback: ExistsCallback) {
    this.get(err => {
      if (err) {
        if (err.code === 404) {
          callback(null, false);
        } else {
          callback(err);
        }
        return;
      }
      callback(null, true);
    });
  }

  /**
   * Get the object if it exists. Optionally have the object created if an
   * options object is provided with `autoCreate: true`.
   *
   * @param {object=} config - The configuration object that will be used to
   *     create the object if necessary.
   * @param {boolean} config.autoCreate - Create the object if it doesn't already exist.
   * @param {function} callback - The callback function.
   * @param {?error} callback.err - An error returned while making this request.
   * @param {object} callback.instance - The instance.
   * @param {object} callback.apiResponse - The full API response.
   */
  get(config: GetConfig, callback?: InstanceResponseCallback): void;
  get(callback: InstanceResponseCallback): void;
  get(configOrCallback: GetConfig|InstanceResponseCallback,
      callback?: InstanceResponseCallback): void {
    const self = this;

    let config: GetConfig = {};
    if (typeof configOrCallback === 'function') {
      callback = configOrCallback;
    }

    if (typeof configOrCallback === 'object') {
      config = configOrCallback;
    }

    const autoCreate = config.autoCreate && is.fn(this.create);
    delete config.autoCreate;

    function onCreate(
        err: ApiError|null, instance: ServiceObject, apiResponse: r.Response) {
      if (err) {
        if (err.code === 409) {
          self.get(config, callback);
          return;
        }
        callback!(err, null, apiResponse);
        return;
      }

      callback!(null, instance, apiResponse);
    }

    this.getMetadata((e, metadata) => {
      const err = e as ApiError;
      if (err) {
        if (err.code === 404 && autoCreate) {
          const args: Array<Function|GetConfig> = [];
          if (!is.empty(config)) {
            args.push(config);
          }
          args.push(onCreate);
          self.create.apply(self, args);
          return;
        }
        callback!(err, null, metadata as r.Response);
        return;
      }
      callback!(null, self, metadata as r.Response);
    });
  }

  /**
   * Get the metadata of this object.
   *
   * @param {function} callback - The callback function.
   * @param {?error} callback.err - An error returned while making this request.
   * @param {object} callback.metadata - The metadata for this object.
   * @param {object} callback.apiResponse - The full API response.
   */
  getMetadata(callback: GetMetadataCallback) {
    const methodConfig = (typeof this.methods.getMetadata === 'object' &&
                          this.methods.getMetadata) ||
        {};
    const reqOpts = extend(
        {
          uri: '',
        },
        methodConfig.reqOpts);

    // The `request` method may have been overridden to hold any special
    // behavior. Ensure we call the original `request` method.
    this.request(reqOpts).then(resp => {
      this.metadata = resp.body;
      callback(null, this.metadata, resp);
    }, callback);
  }

  /**
   * Set the metadata for this object.
   *
   * @param {object} metadata - The metadata to set on this object.
   * @param {function=} callback - The callback function.
   * @param {?error} callback.err - An error returned while making this request.
   * @param {object} callback.instance - The instance.
   * @param {object} callback.apiResponse - The full API response.
   */
  setMetadata(
      metadata: Metadata,
      callback?: (err: Error|null, resp?: r.Response) => void) {
    const self = this;
    callback = callback || util.noop;
    const methodConfig = (typeof this.methods.setMetadata === 'object' &&
                          this.methods.setMetadata) ||
        {};

    const reqOpts = extend(
        true, {
          method: 'PATCH',
          uri: '',
          json: metadata,
        },
        methodConfig.reqOpts);

    // The `request` method may have been overridden to hold any special
    // behavior. Ensure we call the original `request` method.
    this.request(reqOpts).then(resp => {
      self.metadata = resp;
      callback!(null, resp);
    }, callback);
  }

  /**
   * Make an authenticated API request.
   *
   * @private
   *
   * @param {object} reqOpts - Request options that are passed to `request`.
   * @param {string} reqOpts.uri - A URI relative to the baseUrl.
   * @param {function} callback - The callback function passed to `request`.
   */
  request_(reqOpts: StreamRequestOptions): r.Request;
  request_(reqOpts: DecorateRequestOptions): Promise<r.Response>;
  request_(reqOpts: DecorateRequestOptions|
           StreamRequestOptions): Promise<r.Response>|r.Request {
    reqOpts = extend(true, {}, reqOpts);

    const isAbsoluteUrl = reqOpts.uri.indexOf('http') === 0;

    const uriComponents = [this.baseUrl, this.id || '', reqOpts.uri];

    if (isAbsoluteUrl) {
      uriComponents.splice(0, uriComponents.indexOf(reqOpts.uri));
    }

    reqOpts.uri = uriComponents
                      .filter(x => x!.trim())  // Limit to non-empty strings.
                      .map(uriComponent => {
                        const trimSlashesRegex = /^\/*|\/*$/g;
                        return uriComponent!.replace(trimSlashesRegex, '');
                      })
                      .join('/');

    const childInterceptors = arrify(reqOpts.interceptors_);
    const localInterceptors = [].slice.call(this.interceptors);

    reqOpts.interceptors_ = childInterceptors.concat(localInterceptors);

    if (reqOpts.shouldReturnStream) {
      return this.parent.requestStream(reqOpts);
    }

    return this.parent.request(reqOpts);
  }

  /**
   * Make an authenticated API request.
   *
   * @private
   *
   * @param {object} reqOpts - Request options that are passed to `request`.
   * @param {string} reqOpts.uri - A URI relative to the baseUrl.
   * @param {function} callback - The callback function passed to `request`.
   */
  request(reqOpts: DecorateRequestOptions): Promise<r.Response>;
  request(reqOpts: DecorateRequestOptions, callback: BodyResponseCallback):
      void;
  request(reqOpts: DecorateRequestOptions, callback?: BodyResponseCallback):
      void|Promise<r.Response> {
    if (!callback) {
      return this.request_(reqOpts) as Promise<r.Response>;
    }
    this.request_(reqOpts).then(
        res => callback(null, res.body, res as r.Response),
        err => callback(
            err, err.response ? err.response.body : null, err.response));
  }

  /**
   * Make an authenticated API request.
   *
   * @private
   *
   * @param {object} reqOpts - Request options that are passed to `request`.
   * @param {string} reqOpts.uri - A URI relative to the baseUrl.
   */
  requestStream(reqOpts: DecorateRequestOptions): r.Request {
    const opts = extend(true, reqOpts, {shouldReturnStream: true});
    return this.request_(opts as StreamRequestOptions);
  }
}

promisifyAll(
    ServiceObject, {exclude: ['requestStream', 'request', 'request_']});

export {ServiceObject};<|MERGE_RESOLUTION|>--- conflicted
+++ resolved
@@ -112,13 +112,8 @@
   // tslint:disable-next-line:no-any
   metadata: any;
   baseUrl?: string;
-<<<<<<< HEAD
   protected parent: Service|ServiceObject;
-  private id?: string;
-=======
-  protected parent: Service;
   protected id?: string;
->>>>>>> b09ab25d
   private createMethod?: Function;
   protected methods: Methods;
   protected interceptors: Interceptor[];
