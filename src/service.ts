/*!
 * Copyright 2015 Google Inc. All Rights Reserved.
 *
 * Licensed under the Apache License, Version 2.0 (the "License");
 * you may not use this file except in compliance with the License.
 * You may obtain a copy of the License at
 *
 *      http://www.apache.org/licenses/LICENSE-2.0
 *
 * Unless required by applicable law or agreed to in writing, software
 * distributed under the License is distributed on an "AS IS" BASIS,
 * WITHOUT WARRANTIES OR CONDITIONS OF ANY KIND, either express or implied.
 * See the License for the specific language governing permissions and
 * limitations under the License.
 */

/*!
 * @module common/service
 */

import * as arrify from 'arrify';
import * as extend from 'extend';
import {GoogleAuth, GoogleAuthOptions} from 'google-auth-library';
import * as r from 'request';  // Only needed for type declarations.

import {Interceptor} from './service-object';
import {BodyResponseCallback, DecorateRequestOptions, MakeAuthenticatedRequest, PackageJson, util} from './util';

const PROJECT_ID_TOKEN = '{{projectId}}';

export interface StreamRequestOptions extends DecorateRequestOptions {
  shouldReturnStream: true;
}

export interface ServiceConfig {
  /**
   * The base URL to make API requests to.
   */
  baseUrl: string;

  /**
   * The scopes required for the request.
   */
  scopes: string[];

  projectIdRequired?: boolean;
  packageJson: PackageJson;
  requestModule: typeof r;

  /**
   * Reuse an existing GoogleAuth client instead of creating a new one.
   */
  authClient?: GoogleAuth;
}

export interface ServiceOptions extends GoogleAuthOptions {
  interceptors_?: Interceptor[];
  promise?: PromiseConstructor;
  email?: string;
  token?: string;
}

export class Service {
  baseUrl: string;
  private globalInterceptors: Interceptor[];
  private interceptors: Interceptor[];
  private packageJson: PackageJson;
  projectId: string;
  private projectIdRequired: boolean;
  // tslint:disable-next-line:variable-name
  Promise: PromiseConstructor;
  makeAuthenticatedRequest: MakeAuthenticatedRequest;
  authClient: GoogleAuth;
  private getCredentials: {};
  requestModule: typeof r;

  /**
   * Service is a base class, meant to be inherited from by a "service," like
   * BigQuery or Storage.
   *
   * This handles making authenticated requests by exposing a `makeReq_`
   * function.
   *
   * @constructor
   * @alias module:common/service
   *
   * @param {object} config - Configuration object.
   * @param {string} config.baseUrl - The base URL to make API requests to.
   * @param {string[]} config.scopes - The scopes required for the request.
   * @param {object=} options - [Configuration object](#/docs).
   */
  constructor(config: ServiceConfig, options?: ServiceOptions) {
    options = options || {};

    this.baseUrl = config.baseUrl;
    this.globalInterceptors = arrify(options.interceptors_);
    this.interceptors = [];
    this.packageJson = config.packageJson;
    this.projectId = options.projectId || PROJECT_ID_TOKEN;
    this.projectIdRequired = config.projectIdRequired !== false;
    this.Promise = options.promise || Promise;
    this.requestModule = config.requestModule;

    const reqCfg = extend({}, config, {
      projectIdRequired: this.projectIdRequired,
      projectId: this.projectId,
      credentials: options.credentials,
      keyFile: options.keyFilename,
      email: options.email,
      token: options.token,
      request: this.requestModule,
    });

    this.makeAuthenticatedRequest =
        util.makeAuthenticatedRequestFactory(reqCfg);
    this.authClient = this.makeAuthenticatedRequest.authClient;
    this.getCredentials = this.makeAuthenticatedRequest.getCredentials;

    const isCloudFunctionEnv = !!process.env.FUNCTION_NAME;

    if (isCloudFunctionEnv) {
      this.interceptors.push({
        request(reqOpts: DecorateRequestOptions) {
          reqOpts.forever = false;
          return reqOpts;
        },
      });
    }
  }

  /**
   * Get and update the Service's project ID.
   *
   * @param {function} callback - The callback function.
   */
  getProjectId(): Promise<string>;
  getProjectId(callback: (err: Error|null, projectId?: string) => void): void;
  getProjectId(callback?: (err: Error|null, projectId?: string) => void):
      Promise<string>|void {
    if (!callback) {
      return this.getProjectIdAsync();
    }
    this.getProjectIdAsync().then(p => callback(null, p), callback);
  }

  protected async getProjectIdAsync(): Promise<string> {
    const projectId = await this.authClient.getProjectId();
    if (this.projectId === PROJECT_ID_TOKEN && projectId) {
      this.projectId = projectId;
    }
    return this.projectId;
  }

  /**
   * Make an authenticated API request.
   *
   * @private
   *
   * @param {object} reqOpts - Request options that are passed to `request`.
   * @param {string} reqOpts.uri - A URI relative to the baseUrl.
   * @param {function} callback - The callback function passed to `request`.
   */
  private request_(reqOpts: StreamRequestOptions): r.Request;
  private request_(
      reqOpts: DecorateRequestOptions, callback: BodyResponseCallback): void;
  private request_(
      reqOpts: DecorateRequestOptions|StreamRequestOptions,
      callback?: BodyResponseCallback): void|r.Request {
    reqOpts = extend(true, {}, reqOpts);
    const isAbsoluteUrl = reqOpts.uri.indexOf('http') === 0;
    const uriComponents = [this.baseUrl];

    if (this.projectIdRequired) {
      uriComponents.push('projects');
      uriComponents.push(this.projectId);
    }

    uriComponents.push(reqOpts.uri);

    if (isAbsoluteUrl) {
      uriComponents.splice(0, uriComponents.indexOf(reqOpts.uri));
    }

    reqOpts.uri = uriComponents
                      .map((uriComponent) => {
                        const trimSlashesRegex = /^\/*|\/*$/g;
                        return uriComponent.replace(trimSlashesRegex, '');
                      })
                      .join('/')
                      // Some URIs have colon separators.
                      // Bad: https://.../projects/:list
                      // Good: https://.../projects:list
                      .replace(/\/:/g, ':');

    // Interceptors should be called in the order they were assigned.
    const combinedInterceptors: Interceptor[] =
        ([] as Interceptor[])
            .slice.call(this.globalInterceptors)
            .concat(this.interceptors)
            .concat(arrify(reqOpts.interceptors_));

    let interceptor: Interceptor|undefined;
    // tslint:disable-next-line:no-conditional-assignment
    while ((interceptor = combinedInterceptors.shift()) &&
           interceptor.request) {
      reqOpts = interceptor.request(reqOpts);
    }

    delete reqOpts.interceptors_;

    const pkg = this.packageJson;
    reqOpts.headers = extend({}, reqOpts.headers, {
      'User-Agent': util.getUserAgentFromPackageJson(pkg),
      'x-goog-api-client':
          `gl-node/${process.versions.node} gccl/${pkg.version}`,
    });

    if (reqOpts.shouldReturnStream) {
      return this.makeAuthenticatedRequest(reqOpts) as {} as r.Request;
    } else {
      this.makeAuthenticatedRequest(reqOpts, callback);
    }
  }

  /**
   * Make an authenticated API request.
   *
   * @private
   *
   * @param {object} reqOpts - Request options that are passed to `request`.
   * @param {string} reqOpts.uri - A URI relative to the baseUrl.
   * @param {function} callback - The callback function passed to `request`.
   */
<<<<<<< HEAD
  request(reqOpts: DecorateRequestOptions, callback: r.RequestCallback): void {
    Service.prototype.request_.call(true, reqOpts, callback);
=======
  request(reqOpts: DecorateRequestOptions, callback: BodyResponseCallback):
      void {
    this.request_(reqOpts, callback);
>>>>>>> d98675ca
  }

  /**
   * Make an authenticated API request.
   *
   * @private
   *
   * @param {object} reqOpts - Request options that are passed to `request`.
   * @param {string} reqOpts.uri - A URI relative to the baseUrl.
   */
  requestStream(reqOpts: DecorateRequestOptions): r.Request {
    const opts = extend(true, reqOpts, {shouldReturnStream: true});
    return (Service.prototype.request_ as Function).call(this, opts);
  }
}<|MERGE_RESOLUTION|>--- conflicted
+++ resolved
@@ -231,14 +231,9 @@
    * @param {string} reqOpts.uri - A URI relative to the baseUrl.
    * @param {function} callback - The callback function passed to `request`.
    */
-<<<<<<< HEAD
-  request(reqOpts: DecorateRequestOptions, callback: r.RequestCallback): void {
-    Service.prototype.request_.call(true, reqOpts, callback);
-=======
   request(reqOpts: DecorateRequestOptions, callback: BodyResponseCallback):
       void {
-    this.request_(reqOpts, callback);
->>>>>>> d98675ca
+    Service.prototype.request_.call(true, reqOpts, callback);
   }
 
   /**
