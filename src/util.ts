/**
 * Copyright 2014 Google Inc. All Rights Reserved.
 *
 * Licensed under the Apache License, Version 2.0 (the "License");
 * you may not use this file except in compliance with the License.
 * You may obtain a copy of the License at
 *
 *      http://www.apache.org/licenses/LICENSE-2.0
 *
 * Unless required by applicable law or agreed to in writing, software
 * distributed under the License is distributed on an "AS IS" BASIS,
 * WITHOUT WARRANTIES OR CONDITIONS OF ANY KIND, either express or implied.
 * See the License for the specific language governing permissions and
 * limitations under the License.
 */

/*!
 * @module common/util
 */

import {replaceProjectIdToken} from '@google-cloud/projectify';
import * as ent from 'ent';
import * as extend from 'extend';
import {GoogleAuth, GoogleAuthOptions} from 'google-auth-library';
import {CredentialBody} from 'google-auth-library';
import * as r from 'teeny-request';
import * as retryRequest from 'retry-request';
import {Duplex, DuplexOptions, PassThrough, Readable, Writable} from 'stream';
import {teenyRequest} from 'teeny-request';

import {Interceptor, Metadata} from './service-object';

const duplexify: DuplexifyConstructor = require('duplexify');

const requestDefaults = {
  timeout: 60000,
  gzip: true,
  forever: true,
  pool: {
    maxSockets: Infinity,
  },
};

// tslint:disable-next-line:no-any
export type ResponseBody = any;

// Directly copy over Duplexify interfaces
export interface DuplexifyOptions extends DuplexOptions {
  autoDestroy?: boolean;
  end?: boolean;
}

export interface Duplexify extends Duplex {
  readonly destroyed: boolean;
  setWritable(writable: Writable | false | null): void;
  setReadable(readable: Readable | false | null): void;
}

export interface DuplexifyConstructor {
  obj(
    writable?: Writable | false | null,
    readable?: Readable | false | null,
    options?: DuplexifyOptions
  ): Duplexify;
  new (
    writable?: Writable | false | null,
    readable?: Readable | false | null,
    options?: DuplexifyOptions
  ): Duplexify;
  (
    writable?: Writable | false | null,
    readable?: Readable | false | null,
    options?: DuplexifyOptions
  ): Duplexify;
}

export interface ParsedHttpRespMessage {
  resp: r.Response;
  err?: ApiError;
}

export interface MakeAuthenticatedRequest {
  (reqOpts: DecorateRequestOptions): Duplexify;
  (
    reqOpts: DecorateRequestOptions,
    options?: MakeAuthenticatedRequestOptions
  ): void | Abortable;
  (
    reqOpts: DecorateRequestOptions,
    callback?: BodyResponseCallback
  ): void | Abortable;
  (
    reqOpts: DecorateRequestOptions,
    optionsOrCallback?: MakeAuthenticatedRequestOptions | BodyResponseCallback
  ): void | Abortable | Duplexify;
  getCredentials: (
    callback: (err?: Error | null, credentials?: CredentialBody) => void
  ) => void;
  authClient: GoogleAuth;
}

export interface Abortable {
  abort(): void;
}
export type AbortableDuplex = Duplexify & Abortable;

export interface PackageJson {
  name: string;
  version: string;
}

export interface MakeAuthenticatedRequestFactoryConfig
  extends GoogleAuthOptions {
  /**
   * Automatically retry requests if the response is related to rate limits or
   * certain intermittent server errors. We will exponentially backoff
   * subsequent requests by default. (default: true)
   */
  autoRetry?: boolean;

  /**
   * If true, just return the provided request options. Default: false.
   */
  customEndpoint?: boolean;

  /**
   * Account email address, required for PEM/P12 usage.
   */
  email?: string;

  /**
   * Maximum number of automatic retries attempted before returning the error.
   * (default: 3)
   */
  maxRetries?: number;

  stream?: Duplexify;

  /**
   * A pre-instantiated GoogleAuth client that should be used.
   * A new will be created if this is not set.
   */
  authClient?: GoogleAuth;
}

export interface MakeAuthenticatedRequestOptions {
  onAuthenticated: OnAuthenticatedCallback;
}

export interface OnAuthenticatedCallback {
  (err: Error | null, reqOpts?: DecorateRequestOptions): void;
}

export interface GoogleErrorBody {
  code: number;
  errors?: GoogleInnerError[];
  response: r.Response;
  message?: string;
}

export interface GoogleInnerError {
  reason?: string;
  message?: string;
}

export interface MakeWritableStreamOptions {
  /**
   * A connection instance used to get a token with and send the request
   * through.
   */
  connection?: {};

  /**
   * Metadata to send at the head of the request.
   */
  metadata?: {contentType?: string};

  /**
   * Request object, in the format of a standard Node.js http.request() object.
   */
  request?: r.Options;

  makeAuthenticatedRequest(
    reqOpts: r.OptionsWithUri,
    fnobj: {
      onAuthenticated(
        err: Error | null,
        authenticatedReqOpts?: r.Options
      ): void;
    }
  ): void;
}

export interface DecorateRequestOptions extends r.CoreOptions {
  autoPaginate?: boolean;
  autoPaginateVal?: boolean;
  objectMode?: boolean;
  maxRetries?: number;
  uri: string;
  interceptors_?: Interceptor[];
  shouldReturnStream?: boolean;
}

export interface ParsedHttpResponseBody {
  body: ResponseBody;
  err?: Error;
}

/**
 * Custom error type for API errors.
 *
 * @param {object} errorBody - Error object.
 */
export class ApiError extends Error {
  code?: number;
  errors?: GoogleInnerError[];
  response?: r.Response;
  constructor(errorMessage: string);
  constructor(errorBody: GoogleErrorBody);
  constructor(errorBodyOrMessage?: GoogleErrorBody | string) {
    super();
    if (typeof errorBodyOrMessage !== 'object') {
      this.message = errorBodyOrMessage || '';
      return;
    }
    const errorBody = errorBodyOrMessage;

    this.code = errorBody.code;
    this.errors = errorBody.errors;
    this.response = errorBody.response;

    try {
      this.errors = JSON.parse(this.response.body).error.errors;
    } catch (e) {
      this.errors = errorBody.errors;
    }

    this.message = ApiError.createMultiErrorMessage(errorBody, this.errors);
  }
  /**
   * Pieces together an error message by combining all unique error messages
   * returned from a single GoogleError
   *
   * @private
   *
   * @param {GoogleErrorBody} err The original error.
   * @param {GoogleInnerError[]} [errors] Inner errors, if any.
   * @returns {string}
   */
  static createMultiErrorMessage(
    err: GoogleErrorBody,
    errors?: GoogleInnerError[]
  ): string {
    const messages: Set<string> = new Set();

    if (err.message) {
      messages.add(err.message);
    }

    if (errors && errors.length) {
      errors.forEach(({message}) => messages.add(message!));
    } else if (err.response && err.response.body) {
      messages.add(ent.decode(err.response.body.toString()));
    } else if (!err.message) {
      messages.add('A failure occurred during this request.');
    }

    let messageArr: string[] = Array.from(messages);

    if (messageArr.length > 1) {
      messageArr = messageArr.map((message, i) => `    ${i + 1}. ${message}`);
      messageArr.unshift(
        'Multiple errors occurred during the request. Please see the `errors` array for complete details.\n'
      );
      messageArr.push('\n');
    }

    return messageArr.join('\n');
  }
}

/**
 * Custom error type for partial errors returned from the API.
 *
 * @param {object} b - Error object.
 */
export class PartialFailureError extends Error {
  errors?: GoogleInnerError[];
  response?: r.Response;
  constructor(b: GoogleErrorBody) {
    super();
    const errorObject = b;

    this.errors = errorObject.errors;
    this.name = 'PartialFailureError';
    this.response = errorObject.response;

    this.message = ApiError.createMultiErrorMessage(errorObject, this.errors);
  }
}

<<<<<<< HEAD
export interface BodyResponseCallback<T = ResponseBody> {
  (err: Error | null, body?: T, res?: r.Response): void;
=======
export interface BodyResponseCallback {
  (err: Error | ApiError | null, body?: ResponseBody, res?: r.Response): void;
>>>>>>> bb76f072
}

export interface MakeRequestConfig {
  /**
   * Automatically retry requests if the response is related to rate limits or
   * certain intermittent server errors. We will exponentially backoff
   * subsequent requests by default. (default: true)
   */
  autoRetry?: boolean;

  /**
   * Maximum number of automatic retries attempted before returning the error.
   * (default: 3)
   */
  maxRetries?: number;

  retries?: number;

  stream?: Duplexify;

  shouldRetryFn?: (response?: r.Response) => boolean;
}

export class Util {
  ApiError = ApiError;
  PartialFailureError = PartialFailureError;

  /**
   * No op.
   *
   * @example
   * function doSomething(callback) {
   *   callback = callback || noop;
   * }
   */
  noop() {}

  /**
   * Uniformly process an API response.
   *
   * @param {*} err - Error value.
   * @param {*} resp - Response value.
   * @param {*} body - Body value.
   * @param {function} callback - The callback function.
   */
  handleResp(
    err: Error | null,
    resp?: r.Response | null,
    body?: ResponseBody,
    callback?: BodyResponseCallback
  ) {
    callback = callback || util.noop;

    const parsedResp = extend(
      true,
      {err: err || null},
      resp && util.parseHttpRespMessage(resp),
      body && util.parseHttpRespBody(body)
    );
    // Assign the parsed body to resp.body, even if { json: false } was passed
    // as a request option.
    // We assume that nobody uses the previously unparsed value of resp.body.
    if (!parsedResp.err && resp && typeof parsedResp.body === 'object') {
      parsedResp.resp.body = parsedResp.body;
    }

    if (parsedResp.err && resp) {
      parsedResp.err.response = resp;
    }

    callback(parsedResp.err, parsedResp.body, parsedResp.resp);
  }

  /**
   * Sniff an incoming HTTP response message for errors.
   *
   * @param {object} httpRespMessage - An incoming HTTP response message from `request`.
   * @return {object} parsedHttpRespMessage - The parsed response.
   * @param {?error} parsedHttpRespMessage.err - An error detected.
   * @param {object} parsedHttpRespMessage.resp - The original response object.
   */
  parseHttpRespMessage(httpRespMessage: r.Response) {
    const parsedHttpRespMessage = {
      resp: httpRespMessage,
    } as ParsedHttpRespMessage;

    if (httpRespMessage.statusCode < 200 || httpRespMessage.statusCode > 299) {
      // Unknown error. Format according to ApiError standard.
      parsedHttpRespMessage.err = new ApiError({
        errors: new Array<GoogleInnerError>(),
        code: httpRespMessage.statusCode,
        message: httpRespMessage.statusMessage,
        response: httpRespMessage,
      });
    }

    return parsedHttpRespMessage;
  }

  /**
   * Parse the response body from an HTTP request.
   *
   * @param {object} body - The response body.
   * @return {object} parsedHttpRespMessage - The parsed response.
   * @param {?error} parsedHttpRespMessage.err - An error detected.
   * @param {object} parsedHttpRespMessage.body - The original body value provided
   *     will try to be JSON.parse'd. If it's successful, the parsed value will
   * be returned here, otherwise the original value and an error will be returned.
   */
  parseHttpRespBody(body: ResponseBody) {
    const parsedHttpRespBody: ParsedHttpResponseBody = {
      body,
    };

    if (typeof body === 'string') {
      try {
        parsedHttpRespBody.body = JSON.parse(body);
      } catch (err) {
        parsedHttpRespBody.err = new ApiError(
          `Cannot parse response as JSON: ${body}`
        );
      }
    }

    if (parsedHttpRespBody.body && parsedHttpRespBody.body.error) {
      // Error from JSON API.
      parsedHttpRespBody.err = new ApiError(parsedHttpRespBody.body.error);
    }

    return parsedHttpRespBody;
  }

  /**
   * Take a Duplexify stream, fetch an authenticated connection header, and
   * create an outgoing writable stream.
   *
   * @param {Duplexify} dup - Duplexify stream.
   * @param {object} options - Configuration object.
   * @param {module:common/connection} options.connection - A connection instance used to get a token with and send the request through.
   * @param {object} options.metadata - Metadata to send at the head of the request.
   * @param {object} options.request - Request object, in the format of a standard Node.js http.request() object.
   * @param {string=} options.request.method - Default: "POST".
   * @param {string=} options.request.qs.uploadType - Default: "multipart".
   * @param {string=} options.streamContentType - Default: "application/octet-stream".
   * @param {function} onComplete - Callback, executed after the writable Request stream has completed.
   */
  makeWritableStream(
    dup: Duplexify,
    options: MakeWritableStreamOptions,
    onComplete?: Function
  ) {
    onComplete = onComplete || util.noop;

    const writeStream = new PassThrough();
    dup.setWritable(writeStream);

    const defaultReqOpts = {
      method: 'POST',
      qs: {
        uploadType: 'multipart',
      },
      timeout: 0,
      maxRetries: 0,
    };

    const metadata = options.metadata || {};

    const reqOpts = extend(true, defaultReqOpts, options.request, {
      multipart: [
        {
          'Content-Type': 'application/json',
          body: JSON.stringify(metadata),
        },
        {
          'Content-Type': metadata.contentType || 'application/octet-stream',
          body: writeStream,
        },
      ],
    }) as r.OptionsWithUri;

    options.makeAuthenticatedRequest(reqOpts, {
      onAuthenticated(err, authenticatedReqOpts) {
        if (err) {
          dup.destroy(err);
          return;
        }

        const request = teenyRequest.defaults(requestDefaults);
        request(authenticatedReqOpts!, (err, resp, body) => {
          util.handleResp(err, resp, body, (err, data) => {
            if (err) {
              dup.destroy(err);
              return;
            }
            dup.emit('response', resp);
            onComplete!(data);
          });
        });
      },
    });
  }

  /**
   * Returns true if the API request should be retried, given the error that was
   * given the first time the request was attempted. This is used for rate limit
   * related errors as well as intermittent server errors.
   *
   * @param {error} err - The API error to check if it is appropriate to retry.
   * @return {boolean} True if the API request should be retried, false otherwise.
   */
  shouldRetryRequest(err?: ApiError) {
    if (err) {
      if ([429, 500, 502, 503].indexOf(err.code!) !== -1) {
        return true;
      }

      if (err.errors) {
        for (const e of err.errors) {
          const reason = e.reason;
          if (reason === 'rateLimitExceeded') {
            return true;
          }
          if (reason === 'userRateLimitExceeded') {
            return true;
          }
        }
      }
    }

    return false;
  }

  /**
   * Get a function for making authenticated requests.
   *
   * @param {object} config - Configuration object.
   * @param {boolean=} config.autoRetry - Automatically retry requests if the
   *     response is related to rate limits or certain intermittent server
   * errors. We will exponentially backoff subsequent requests by default.
   * (default: true)
   * @param {object=} config.credentials - Credentials object.
   * @param {boolean=} config.customEndpoint - If true, just return the provided request options. Default: false.
   * @param {string=} config.email - Account email address, required for PEM/P12 usage.
   * @param {number=} config.maxRetries - Maximum number of automatic retries attempted before returning the error. (default: 3)
   * @param {string=} config.keyFile - Path to a .json, .pem, or .p12 keyfile.
   * @param {array} config.scopes - Array of scopes required for the API.
   */
  makeAuthenticatedRequestFactory(
    config: MakeAuthenticatedRequestFactoryConfig
  ) {
    const googleAutoAuthConfig = extend({}, config);
    if (googleAutoAuthConfig.projectId === '{{projectId}}') {
      delete googleAutoAuthConfig.projectId;
    }
    const authClient =
      googleAutoAuthConfig.authClient || new GoogleAuth(googleAutoAuthConfig);

    /**
     * The returned function that will make an authenticated request.
     *
     * @param {type} reqOpts - Request options in the format `request` expects.
     * @param {object|function} options - Configuration object or callback function.
     * @param {function=} options.onAuthenticated - If provided, a request will
     *     not be made. Instead, this function is passed the error &
     * authenticated request options.
     */
    function makeAuthenticatedRequest(
      reqOpts: DecorateRequestOptions
    ): Duplexify;
    function makeAuthenticatedRequest(
      reqOpts: DecorateRequestOptions,
      options?: MakeAuthenticatedRequestOptions
    ): void | Abortable;
    function makeAuthenticatedRequest(
      reqOpts: DecorateRequestOptions,
      callback?: BodyResponseCallback
    ): void | Abortable;
    function makeAuthenticatedRequest(
      reqOpts: DecorateRequestOptions,
      optionsOrCallback?: MakeAuthenticatedRequestOptions | BodyResponseCallback
    ): void | Abortable | Duplexify {
      let stream: Duplexify;
      const reqConfig = extend({}, config);
      let activeRequest_: void | Abortable | null;

      if (!optionsOrCallback) {
        stream = duplexify();
        reqConfig.stream = stream;
      }

      const options =
        typeof optionsOrCallback === 'object' ? optionsOrCallback : undefined;
      const callback =
        typeof optionsOrCallback === 'function' ? optionsOrCallback : undefined;

      const onAuthenticated = (
        err: Error | null,
        authenticatedReqOpts?: DecorateRequestOptions
      ) => {
        const autoAuthFailed =
          err &&
          err.message.indexOf('Could not load the default credentials') > -1;

        if (autoAuthFailed) {
          // Even though authentication failed, the API might not actually
          // care.
          authenticatedReqOpts = reqOpts;
        }

        if (!err || autoAuthFailed) {
          // tslint:disable-next-line:no-any
          let projectId = (authClient as any)._cachedProjectId;

          if (config.projectId && config.projectId !== '{{projectId}}') {
            projectId = config.projectId;
          }

          try {
            authenticatedReqOpts = util.decorateRequest(
              authenticatedReqOpts!,
              projectId
            );
            err = null;
          } catch (e) {
            // A projectId was required, but we don't have one.
            // Re-use the "Could not load the default credentials error" if
            // auto auth failed.
            err = err || e;
          }
        }

        if (err) {
          if (stream) {
            stream.destroy(err);
          } else {
            const fn =
              options && options.onAuthenticated
                ? options.onAuthenticated
                : callback;
            (fn as Function)(err);
          }
          return;
        }

        if (options && options.onAuthenticated) {
          options.onAuthenticated(null, authenticatedReqOpts);
        } else {
          activeRequest_ = util.makeRequest(
            authenticatedReqOpts!,
            reqConfig,
            callback!
          );
        }
      };

      if (reqConfig.customEndpoint) {
        // Using a custom API override. Do not use `google-auth-library` for
        // authentication. (ex: connecting to a local Datastore server)
        onAuthenticated(null, reqOpts);
      } else {
        authClient.authorizeRequest(reqOpts).then(
          res => {
            const opts = extend(true, {}, reqOpts, res);
            onAuthenticated(null, opts);
          },
          err => {
            onAuthenticated(err);
          }
        );
      }

      if (stream!) {
        return stream!;
      }

      return {
        abort() {
          setImmediate(() => {
            if (activeRequest_) {
              activeRequest_.abort();
              activeRequest_ = null;
            }
          });
        },
      };
    }
    const mar = makeAuthenticatedRequest as MakeAuthenticatedRequest;
    mar.getCredentials = authClient.getCredentials.bind(authClient);
    mar.authClient = authClient;
    return mar;
  }

  /**
   * Make a request through the `retryRequest` module with built-in error
   * handling and exponential back off.
   *
   * @param {object} reqOpts - Request options in the format `request` expects.
   * @param {object=} config - Configuration object.
   * @param {boolean=} config.autoRetry - Automatically retry requests if the
   *     response is related to rate limits or certain intermittent server
   * errors. We will exponentially backoff subsequent requests by default.
   * (default: true)
   * @param {number=} config.maxRetries - Maximum number of automatic retries
   *     attempted before returning the error. (default: 3)
   * @param {object=} config.request - HTTP module for request calls.
   * @param {function} callback - The callback function.
   */
  makeRequest(
    reqOpts: DecorateRequestOptions,
    config: MakeRequestConfig,
    callback: BodyResponseCallback
  ): void | Abortable {
    const options = ({
      request: teenyRequest.defaults(requestDefaults),
      retries: config.autoRetry !== false ? config.maxRetries || 3 : 0,
      shouldRetryFn(httpRespMessage: r.Response) {
        const err = util.parseHttpRespMessage(httpRespMessage).err;
        return err && util.shouldRetryRequest(err);
      },
    } as {}) as retryRequest.Options;

    if (typeof reqOpts.maxRetries === 'number') {
      options.retries = reqOpts.maxRetries;
    }

    if (!config.stream) {
      return retryRequest(reqOpts, options, (err, response, body) => {
        util.handleResp(err, (response as {}) as r.Response, body, callback!);
      });
    }
    const dup = config.stream as AbortableDuplex;
    // tslint:disable-next-line:no-any
    let requestStream: any;
    const isGetRequest = (reqOpts.method || 'GET').toUpperCase() === 'GET';

    if (isGetRequest) {
      requestStream = retryRequest(reqOpts, options);
      dup.setReadable(requestStream);
    } else {
      // Streaming writable HTTP requests cannot be retried.
      requestStream = options.request!(reqOpts);
      dup.setWritable(requestStream);
    }

    // Replay the Request events back to the stream.
    requestStream
      .on('error', dup.destroy.bind(dup))
      .on('response', dup.emit.bind(dup, 'response'))
      .on('complete', dup.emit.bind(dup, 'complete'));

    dup.abort = requestStream.abort;
    return dup;
  }

  /**
   * Decorate the options about to be made in a request.
   *
   * @param {object} reqOpts - The options to be passed to `request`.
   * @param {string} projectId - The project ID.
   * @return {object} reqOpts - The decorated reqOpts.
   */
  decorateRequest(reqOpts: DecorateRequestOptions, projectId: string) {
    delete reqOpts.autoPaginate;
    delete reqOpts.autoPaginateVal;
    delete reqOpts.objectMode;

    if (reqOpts.qs !== null && typeof reqOpts.qs === 'object') {
      delete reqOpts.qs.autoPaginate;
      delete reqOpts.qs.autoPaginateVal;
      reqOpts.qs = replaceProjectIdToken(reqOpts.qs, projectId);
    }

    if (Array.isArray(reqOpts.multipart)) {
      reqOpts.multipart = (reqOpts.multipart as []).map(part => {
        return replaceProjectIdToken(part, projectId);
      });
    }

    if (reqOpts.json !== null && typeof reqOpts.json === 'object') {
      delete reqOpts.json.autoPaginate;
      delete reqOpts.json.autoPaginateVal;
      reqOpts.json = replaceProjectIdToken(reqOpts.json, projectId);
    }

    reqOpts.uri = replaceProjectIdToken(reqOpts.uri, projectId);

    return reqOpts;
  }

  // tslint:disable-next-line:no-any
  isCustomType(unknown: any, module: string) {
    function getConstructorName(obj: Function) {
      return obj.constructor && obj.constructor.name.toLowerCase();
    }

    const moduleNameParts = module.split('/');

    const parentModuleName =
      moduleNameParts[0] && moduleNameParts[0].toLowerCase();
    const subModuleName =
      moduleNameParts[1] && moduleNameParts[1].toLowerCase();

    if (subModuleName && getConstructorName(unknown) !== subModuleName) {
      return false;
    }

    let walkingModule = unknown;
    while (true) {
      if (getConstructorName(walkingModule) === parentModuleName) {
        return true;
      }
      walkingModule = walkingModule.parent;
      if (!walkingModule) {
        return false;
      }
    }
  }

  /**
   * Create a properly-formatted User-Agent string from a package.json file.
   *
   * @param {object} packageJson - A module's package.json file.
   * @return {string} userAgent - The formatted User-Agent string.
   */
  getUserAgentFromPackageJson(packageJson: PackageJson) {
    const hyphenatedPackageName = packageJson.name
      .replace('@google-cloud', 'gcloud-node') // For legacy purposes.
      .replace('/', '-'); // For UA spec-compliance purposes.

    return hyphenatedPackageName + '/' + packageJson.version;
  }

  /**
   * Given two parameters, figure out if this is either:
   *  - Just a callback function
   *  - An options object, and then a callback function
   * @param optionsOrCallback An options object or callback.
   * @param cb A potentially undefined callback.
   */
  maybeOptionsOrCallback<T = {}, C = (err?: Error) => void>(
    optionsOrCallback?: T | C,
    cb?: C
  ): [T, C] {
    return typeof optionsOrCallback === 'function'
      ? [{} as T, optionsOrCallback as C]
      : [optionsOrCallback as T, cb as C];
  }
}

const util = new Util();
export {util};<|MERGE_RESOLUTION|>--- conflicted
+++ resolved
@@ -299,13 +299,8 @@
   }
 }
 
-<<<<<<< HEAD
 export interface BodyResponseCallback<T = ResponseBody> {
   (err: Error | null, body?: T, res?: r.Response): void;
-=======
-export interface BodyResponseCallback {
-  (err: Error | ApiError | null, body?: ResponseBody, res?: r.Response): void;
->>>>>>> bb76f072
 }
 
 export interface MakeRequestConfig {
