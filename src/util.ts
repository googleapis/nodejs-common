--- conflicted
+++ resolved
@@ -325,6 +325,7 @@
   maxRetryDelay?: number;
   autoRetry?: boolean;
   maxRetries?: number;
+  retryableErrorFn?: (err: ApiError) => boolean;
 }
 
 export interface MakeRequestConfig {
@@ -349,7 +350,6 @@
 
   shouldRetryFn?: (response?: r.Response) => boolean;
 
-  retryableErrorFn?: (err: ApiError) => boolean; //TODO: refactor into RetryConfig
 }
 
 export class Util {
@@ -755,12 +755,10 @@
     config: MakeRequestConfig,
     callback: BodyResponseCallback
   ): void | Abortable {
-<<<<<<< HEAD
     const DEFAULT_RETRYABLE_ERR_FN = util.shouldRetryRequest;
-    const RETRYABLE_ERR_FN = config.retryOptions.retryableErrorFn
-      ? config.retryOptions.retryableErrorFn
+    const RETRYABLE_ERR_FN = config.retryOptions?.retryableErrorFn
+      ? config.retryOptions?.retryableErrorFn
       : DEFAULT_RETRYABLE_ERR_FN;
-=======
     let autoRetryValue = AUTO_RETRY_DEFAULT;
     if (
       config.autoRetry !== undefined &&
@@ -785,7 +783,6 @@
     } else if (config.retryOptions?.maxRetries) {
       maxRetryValue = config.retryOptions.maxRetries;
     }
->>>>>>> 75aa014b
 
     const options = {
       request: teenyRequest.defaults(requestDefaults),
