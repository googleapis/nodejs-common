// Copyright 2014 Google LLC
//
// Licensed under the Apache License, Version 2.0 (the "License");
// you may not use this file except in compliance with the License.
// You may obtain a copy of the License at
//
//      http://www.apache.org/licenses/LICENSE-2.0
//
// Unless required by applicable law or agreed to in writing, software
// distributed under the License is distributed on an "AS IS" BASIS,
// WITHOUT WARRANTIES OR CONDITIONS OF ANY KIND, either express or implied.
// See the License for the specific language governing permissions and
// limitations under the License.

/*!
 * @module common/util
 */

import {replaceProjectIdToken} from '@google-cloud/projectify';
import * as ent from 'ent';
import * as extend from 'extend';
import {GoogleAuth, GoogleAuthOptions} from 'google-auth-library';
import {CredentialBody} from 'google-auth-library';
import * as r from 'teeny-request';
import * as retryRequest from 'retry-request';
import {Duplex, DuplexOptions, Readable, Transform, Writable} from 'stream';
import {teenyRequest} from 'teeny-request';

import {Interceptor} from './service-object';

// eslint-disable-next-line @typescript-eslint/no-var-requires
const duplexify: DuplexifyConstructor = require('duplexify');

const requestDefaults = {
  timeout: 60000,
  gzip: true,
  forever: true,
  pool: {
    maxSockets: Infinity,
  },
};

// eslint-disable-next-line @typescript-eslint/no-explicit-any
export type ResponseBody = any;

// Directly copy over Duplexify interfaces
export interface DuplexifyOptions extends DuplexOptions {
  autoDestroy?: boolean;
  end?: boolean;
}

export interface Duplexify extends Duplex {
  readonly destroyed: boolean;
  setWritable(writable: Writable | false | null): void;
  setReadable(readable: Readable | false | null): void;
}

export interface DuplexifyConstructor {
  obj(
    writable?: Writable | false | null,
    readable?: Readable | false | null,
    options?: DuplexifyOptions
  ): Duplexify;
  new (
    writable?: Writable | false | null,
    readable?: Readable | false | null,
    options?: DuplexifyOptions
  ): Duplexify;
  (
    writable?: Writable | false | null,
    readable?: Readable | false | null,
    options?: DuplexifyOptions
  ): Duplexify;
}

export interface ParsedHttpRespMessage {
  resp: r.Response;
  err?: ApiError;
}

export interface MakeAuthenticatedRequest {
  (reqOpts: DecorateRequestOptions): Duplexify;
  (
    reqOpts: DecorateRequestOptions,
    options?: MakeAuthenticatedRequestOptions
  ): void | Abortable;
  (
    reqOpts: DecorateRequestOptions,
    callback?: BodyResponseCallback
  ): void | Abortable;
  (
    reqOpts: DecorateRequestOptions,
    optionsOrCallback?: MakeAuthenticatedRequestOptions | BodyResponseCallback
  ): void | Abortable | Duplexify;
  getCredentials: (
    callback: (err?: Error | null, credentials?: CredentialBody) => void
  ) => void;
  authClient: GoogleAuth;
}

export interface Abortable {
  abort(): void;
}
export type AbortableDuplex = Duplexify & Abortable;

export interface PackageJson {
  name: string;
  version: string;
}

export interface MakeAuthenticatedRequestFactoryConfig
  extends GoogleAuthOptions {
  /**
   * Automatically retry requests if the response is related to rate limits or
   * certain intermittent server errors. We will exponentially backoff
   * subsequent requests by default. (default: true)
   */
  autoRetry?: boolean;

  /**
   * If true, just return the provided request options. Default: false.
   */
  customEndpoint?: boolean;

  /**
   * Account email address, required for PEM/P12 usage.
   */
  email?: string;

  /**
   * Maximum number of automatic retries attempted before returning the error.
   * (default: 3)
   */
  maxRetries?: number;

  stream?: Duplexify;

  /**
   * A pre-instantiated GoogleAuth client that should be used.
   * A new will be created if this is not set.
   */
  authClient?: GoogleAuth;
}

export interface MakeAuthenticatedRequestOptions {
  onAuthenticated: OnAuthenticatedCallback;
}

export interface OnAuthenticatedCallback {
  (err: Error | null, reqOpts?: DecorateRequestOptions): void;
}

export interface GoogleErrorBody {
  code: number;
  errors?: GoogleInnerError[];
  response: r.Response;
  message?: string;
}

export interface GoogleInnerError {
  reason?: string;
  message?: string;
}

export interface MakeWritableStreamOptions {
  /**
   * A connection instance used to get a token with and send the request
   * through.
   */
  connection?: {};

  /**
   * Metadata to send at the head of the request.
   */
  metadata?: {contentType?: string};

  /**
   * Request object, in the format of a standard Node.js http.request() object.
   */
  request?: r.Options;

  makeAuthenticatedRequest(
    reqOpts: r.OptionsWithUri,
    fnobj: {
      onAuthenticated(
        err: Error | null,
        authenticatedReqOpts?: r.Options
      ): void;
    }
  ): void;
}

export interface DecorateRequestOptions extends r.CoreOptions {
  autoPaginate?: boolean;
  autoPaginateVal?: boolean;
  objectMode?: boolean;
  maxRetries?: number;
  uri: string;
  interceptors_?: Interceptor[];
  shouldReturnStream?: boolean;
}

export interface ParsedHttpResponseBody {
  body: ResponseBody;
  err?: Error;
}

/**
 * Custom error type for API errors.
 *
 * @param {object} errorBody - Error object.
 */
export class ApiError extends Error {
  code?: number;
  errors?: GoogleInnerError[];
  response?: r.Response;
  constructor(errorMessage: string);
  constructor(errorBody: GoogleErrorBody);
  constructor(errorBodyOrMessage?: GoogleErrorBody | string) {
    super();
    if (typeof errorBodyOrMessage !== 'object') {
      this.message = errorBodyOrMessage || '';
      return;
    }
    const errorBody = errorBodyOrMessage;

    this.code = errorBody.code;
    this.errors = errorBody.errors;
    this.response = errorBody.response;

    try {
      this.errors = JSON.parse(this.response.body).error.errors;
    } catch (e) {
      this.errors = errorBody.errors;
    }

    this.message = ApiError.createMultiErrorMessage(errorBody, this.errors);
    Error.captureStackTrace(this);
  }
  /**
   * Pieces together an error message by combining all unique error messages
   * returned from a single GoogleError
   *
   * @private
   *
   * @param {GoogleErrorBody} err The original error.
   * @param {GoogleInnerError[]} [errors] Inner errors, if any.
   * @returns {string}
   */
  static createMultiErrorMessage(
    err: GoogleErrorBody,
    errors?: GoogleInnerError[]
  ): string {
    const messages: Set<string> = new Set();

    if (err.message) {
      messages.add(err.message);
    }

    if (errors && errors.length) {
      errors.forEach(({message}) => messages.add(message!));
    } else if (err.response && err.response.body) {
      messages.add(ent.decode(err.response.body.toString()));
    } else if (!err.message) {
      messages.add('A failure occurred during this request.');
    }

    let messageArr: string[] = Array.from(messages);

    if (messageArr.length > 1) {
      messageArr = messageArr.map((message, i) => `    ${i + 1}. ${message}`);
      messageArr.unshift(
        'Multiple errors occurred during the request. Please see the `errors` array for complete details.\n'
      );
      messageArr.push('\n');
    }

    return messageArr.join('\n');
  }
}

/**
 * Custom error type for partial errors returned from the API.
 *
 * @param {object} b - Error object.
 */
export class PartialFailureError extends Error {
  errors?: GoogleInnerError[];
  response?: r.Response;
  constructor(b: GoogleErrorBody) {
    super();
    const errorObject = b;

    this.errors = errorObject.errors;
    this.name = 'PartialFailureError';
    this.response = errorObject.response;

    this.message = ApiError.createMultiErrorMessage(errorObject, this.errors);
  }
}

export interface BodyResponseCallback {
  (err: Error | ApiError | null, body?: ResponseBody, res?: r.Response): void;
}

export interface MakeRequestConfig {
  /**
   * Automatically retry requests if the response is related to rate limits or
   * certain intermittent server errors. We will exponentially backoff
   * subsequent requests by default. (default: true)
   */
  autoRetry?: boolean;

  /**
   * Maximum number of automatic retries attempted before returning the error.
   * (default: 3)
   */
  maxRetries?: number;

  retries?: number;

  stream?: Duplexify;

  shouldRetryFn?: (response?: r.Response) => boolean;

<<<<<<< HEAD
  retryableErrorFn?: (err: ApiError) => boolean; //TODO: refactor into RetryConfig

=======
  retryableErrorFn?: (err: ApiError) => boolean;
>>>>>>> e6465eb6
}

export class Util {
  ApiError = ApiError;
  PartialFailureError = PartialFailureError;

  /**
   * No op.
   *
   * @example
   * function doSomething(callback) {
   *   callback = callback || noop;
   * }
   */
  noop() {}

  /**
   * Uniformly process an API response.
   *
   * @param {*} err - Error value.
   * @param {*} resp - Response value.
   * @param {*} body - Body value.
   * @param {function} callback - The callback function.
   */
  handleResp(
    err: Error | null,
    resp?: r.Response | null,
    body?: ResponseBody,
    callback?: BodyResponseCallback
  ) {
    callback = callback || util.noop;

    const parsedResp = extend(
      true,
      {err: err || null},
      resp && util.parseHttpRespMessage(resp),
      body && util.parseHttpRespBody(body)
    );
    // Assign the parsed body to resp.body, even if { json: false } was passed
    // as a request option.
    // We assume that nobody uses the previously unparsed value of resp.body.
    if (!parsedResp.err && resp && typeof parsedResp.body === 'object') {
      parsedResp.resp.body = parsedResp.body;
    }

    if (parsedResp.err && resp) {
      parsedResp.err.response = resp;
    }

    callback(parsedResp.err, parsedResp.body, parsedResp.resp);
  }

  /**
   * Sniff an incoming HTTP response message for errors.
   *
   * @param {object} httpRespMessage - An incoming HTTP response message from `request`.
   * @return {object} parsedHttpRespMessage - The parsed response.
   * @param {?error} parsedHttpRespMessage.err - An error detected.
   * @param {object} parsedHttpRespMessage.resp - The original response object.
   */
  parseHttpRespMessage(httpRespMessage: r.Response) {
    const parsedHttpRespMessage = {
      resp: httpRespMessage,
    } as ParsedHttpRespMessage;

    if (httpRespMessage.statusCode < 200 || httpRespMessage.statusCode > 299) {
      // Unknown error. Format according to ApiError standard.
      parsedHttpRespMessage.err = new ApiError({
        errors: new Array<GoogleInnerError>(),
        code: httpRespMessage.statusCode,
        message: httpRespMessage.statusMessage,
        response: httpRespMessage,
      });
    }

    return parsedHttpRespMessage;
  }

  /**
   * Parse the response body from an HTTP request.
   *
   * @param {object} body - The response body.
   * @return {object} parsedHttpRespMessage - The parsed response.
   * @param {?error} parsedHttpRespMessage.err - An error detected.
   * @param {object} parsedHttpRespMessage.body - The original body value provided
   *     will try to be JSON.parse'd. If it's successful, the parsed value will
   * be returned here, otherwise the original value and an error will be returned.
   */
  parseHttpRespBody(body: ResponseBody) {
    const parsedHttpRespBody: ParsedHttpResponseBody = {
      body,
    };

    if (typeof body === 'string') {
      try {
        parsedHttpRespBody.body = JSON.parse(body);
      } catch (err) {
        parsedHttpRespBody.body = body;
      }
    }

    if (parsedHttpRespBody.body && parsedHttpRespBody.body.error) {
      // Error from JSON API.
      parsedHttpRespBody.err = new ApiError(parsedHttpRespBody.body.error);
    }

    return parsedHttpRespBody;
  }

  /**
   * Take a Duplexify stream, fetch an authenticated connection header, and
   * create an outgoing writable stream.
   *
   * @param {Duplexify} dup - Duplexify stream.
   * @param {object} options - Configuration object.
   * @param {module:common/connection} options.connection - A connection instance used to get a token with and send the request through.
   * @param {object} options.metadata - Metadata to send at the head of the request.
   * @param {object} options.request - Request object, in the format of a standard Node.js http.request() object.
   * @param {string=} options.request.method - Default: "POST".
   * @param {string=} options.request.qs.uploadType - Default: "multipart".
   * @param {string=} options.streamContentType - Default: "application/octet-stream".
   * @param {function} onComplete - Callback, executed after the writable Request stream has completed.
   */
  makeWritableStream(
    dup: Duplexify,
    options: MakeWritableStreamOptions,
    onComplete?: Function
  ) {
    onComplete = onComplete || util.noop;

    const writeStream = new ProgressStream();
    writeStream.on('progress', evt => dup.emit('progress', evt));
    dup.setWritable(writeStream);

    const defaultReqOpts = {
      method: 'POST',
      qs: {
        uploadType: 'multipart',
      },
      timeout: 0,
      maxRetries: 0,
    };

    const metadata = options.metadata || {};

    const reqOpts = extend(true, defaultReqOpts, options.request, {
      multipart: [
        {
          'Content-Type': 'application/json',
          body: JSON.stringify(metadata),
        },
        {
          'Content-Type': metadata.contentType || 'application/octet-stream',
          body: writeStream,
        },
      ],
    }) as r.OptionsWithUri;

    options.makeAuthenticatedRequest(reqOpts, {
      onAuthenticated(err, authenticatedReqOpts) {
        if (err) {
          dup.destroy(err);
          return;
        }

        const request = teenyRequest.defaults(requestDefaults);
        request(authenticatedReqOpts!, (err, resp, body) => {
          util.handleResp(err, resp, body, (err, data) => {
            if (err) {
              dup.destroy(err);
              return;
            }
            dup.emit('response', resp);
            onComplete!(data);
          });
        });
      },
    });
  }

  /**
   * Returns true if the API request should be retried, given the error that was
   * given the first time the request was attempted. This is used for rate limit
   * related errors as well as intermittent server errors.
   *
   * @param {error} err - The API error to check if it is appropriate to retry.
   * @return {boolean} True if the API request should be retried, false otherwise.
   */
  shouldRetryRequest(err?: ApiError) {
    if (err) {
      if ([408, 429, 500, 502, 503].indexOf(err.code!) !== -1) {
        return true;
      }

      if (err.errors) {
        for (const e of err.errors) {
          const reason = e.reason;
          if (reason === 'rateLimitExceeded') {
            return true;
          }
          if (reason === 'userRateLimitExceeded') {
            return true;
          }
          if (reason && reason.includes('EAI_AGAIN')) {
            return true;
          }
        }
      }
    }

    return false;
  }

  /**
   * Get a function for making authenticated requests.
   *
   * @param {object} config - Configuration object.
   * @param {boolean=} config.autoRetry - Automatically retry requests if the
   *     response is related to rate limits or certain intermittent server
   * errors. We will exponentially backoff subsequent requests by default.
   * (default: true)
   * @param {object=} config.credentials - Credentials object.
   * @param {boolean=} config.customEndpoint - If true, just return the provided request options. Default: false.
   * @param {string=} config.email - Account email address, required for PEM/P12 usage.
   * @param {number=} config.maxRetries - Maximum number of automatic retries attempted before returning the error. (default: 3)
   * @param {string=} config.keyFile - Path to a .json, .pem, or .p12 keyfile.
   * @param {array} config.scopes - Array of scopes required for the API.
   */
  makeAuthenticatedRequestFactory(
    config: MakeAuthenticatedRequestFactoryConfig
  ) {
    const googleAutoAuthConfig = extend({}, config);
    if (googleAutoAuthConfig.projectId === '{{projectId}}') {
      delete googleAutoAuthConfig.projectId;
    }
    const authClient =
      googleAutoAuthConfig.authClient || new GoogleAuth(googleAutoAuthConfig);

    /**
     * The returned function that will make an authenticated request.
     *
     * @param {type} reqOpts - Request options in the format `request` expects.
     * @param {object|function} options - Configuration object or callback function.
     * @param {function=} options.onAuthenticated - If provided, a request will
     *     not be made. Instead, this function is passed the error &
     * authenticated request options.
     */
    function makeAuthenticatedRequest(
      reqOpts: DecorateRequestOptions
    ): Duplexify;
    function makeAuthenticatedRequest(
      reqOpts: DecorateRequestOptions,
      options?: MakeAuthenticatedRequestOptions
    ): void | Abortable;
    function makeAuthenticatedRequest(
      reqOpts: DecorateRequestOptions,
      callback?: BodyResponseCallback
    ): void | Abortable;
    function makeAuthenticatedRequest(
      reqOpts: DecorateRequestOptions,
      optionsOrCallback?: MakeAuthenticatedRequestOptions | BodyResponseCallback
    ): void | Abortable | Duplexify {
      let stream: Duplexify;
      const reqConfig = extend({}, config);
      let activeRequest_: void | Abortable | null;

      if (!optionsOrCallback) {
        stream = duplexify();
        reqConfig.stream = stream;
      }

      const options =
        typeof optionsOrCallback === 'object' ? optionsOrCallback : undefined;
      const callback =
        typeof optionsOrCallback === 'function' ? optionsOrCallback : undefined;

      const onAuthenticated = (
        err: Error | null,
        authenticatedReqOpts?: DecorateRequestOptions
      ) => {
        const authLibraryError = err;
        const autoAuthFailed =
          err &&
          err.message.indexOf('Could not load the default credentials') > -1;

        if (autoAuthFailed) {
          // Even though authentication failed, the API might not actually
          // care.
          authenticatedReqOpts = reqOpts;
        }

        if (!err || autoAuthFailed) {
          // eslint-disable-next-line @typescript-eslint/no-explicit-any
          let projectId = (authClient as any)._cachedProjectId;

          if (config.projectId && config.projectId !== '{{projectId}}') {
            projectId = config.projectId;
          }

          try {
            authenticatedReqOpts = util.decorateRequest(
              authenticatedReqOpts!,
              projectId
            );
            err = null;
          } catch (e) {
            // A projectId was required, but we don't have one.
            // Re-use the "Could not load the default credentials error" if
            // auto auth failed.
            err = err || e;
          }
        }

        if (err) {
          if (stream) {
            stream.destroy(err);
          } else {
            const fn =
              options && options.onAuthenticated
                ? options.onAuthenticated
                : callback;
            (fn as Function)(err);
          }
          return;
        }

        if (options && options.onAuthenticated) {
          options.onAuthenticated(null, authenticatedReqOpts);
        } else {
          activeRequest_ = util.makeRequest(
            authenticatedReqOpts!,
            reqConfig,
            (apiResponseError, ...params) => {
              if (
                apiResponseError &&
                (apiResponseError as ApiError).code === 401 &&
                authLibraryError
              ) {
                // Re-use the "Could not load the default credentials error" if
                // the API request failed due to missing credentials.
                apiResponseError = authLibraryError;
              }
              callback!(apiResponseError, ...params);
            }
          );
        }
      };

      if (reqConfig.customEndpoint) {
        // Using a custom API override. Do not use `google-auth-library` for
        // authentication. (ex: connecting to a local Datastore server)
        onAuthenticated(null, reqOpts);
      } else {
        authClient.authorizeRequest(reqOpts).then(
          res => {
            const opts = extend(true, {}, reqOpts, res);
            onAuthenticated(null, opts);
          },
          err => {
            onAuthenticated(err);
          }
        );
      }

      if (stream!) {
        return stream!;
      }

      return {
        abort() {
          setImmediate(() => {
            if (activeRequest_) {
              activeRequest_.abort();
              activeRequest_ = null;
            }
          });
        },
      };
    }
    const mar = makeAuthenticatedRequest as MakeAuthenticatedRequest;
    mar.getCredentials = authClient.getCredentials.bind(authClient);
    mar.authClient = authClient;
    return mar;
  }

  /**
   * Make a request through the `retryRequest` module with built-in error
   * handling and exponential back off.
   *
   * @param {object} reqOpts - Request options in the format `request` expects.
   * @param {object=} config - Configuration object.
   * @param {boolean=} config.autoRetry - Automatically retry requests if the
   *     response is related to rate limits or certain intermittent server
   * errors. We will exponentially backoff subsequent requests by default.
   * (default: true)
   * @param {number=} config.maxRetries - Maximum number of automatic retries
   *     attempted before returning the error. (default: 3)
   * @param {object=} config.request - HTTP module for request calls.
   * @param {function} callback - The callback function.
   */
  makeRequest(
    reqOpts: DecorateRequestOptions,
    config: MakeRequestConfig,
    callback: BodyResponseCallback
  ): void | Abortable {
    const DEFAULT_RETRYABLE_ERR_FN = util.shouldRetryRequest;
<<<<<<< HEAD
    const RETRYABLE_ERR_FN = config.retryOptions.retryableErrorFn ? config.retryOptions.retryableErrorFn : DEFAULT_RETRYABLE_ERR_FN;
    
=======
    const RETRYABLE_ERR_FN = config.retryableErrorFn
      ? config.retryableErrorFn
      : DEFAULT_RETRYABLE_ERR_FN;

>>>>>>> e6465eb6
    const options = {
      request: teenyRequest.defaults(requestDefaults),
      retries: config.autoRetry !== false ? config.maxRetries || 3 : 0,
      shouldRetryFn(httpRespMessage: r.Response) {
        const err = util.parseHttpRespMessage(httpRespMessage).err;
        return err && RETRYABLE_ERR_FN(err);
      },
    } as {} as retryRequest.Options;

    if (typeof reqOpts.maxRetries === 'number') {
      options.retries = reqOpts.maxRetries;
    }

    if (!config.stream) {
      return retryRequest(reqOpts, options, (err, response, body) => {
        util.handleResp(err, response as {} as r.Response, body, callback!);
      });
    }
    const dup = config.stream as AbortableDuplex;
    // eslint-disable-next-line @typescript-eslint/no-explicit-any
    let requestStream: any;
    const isGetRequest = (reqOpts.method || 'GET').toUpperCase() === 'GET';

    if (isGetRequest) {
      requestStream = retryRequest(reqOpts, options);
      dup.setReadable(requestStream);
    } else {
      // Streaming writable HTTP requests cannot be retried.
      requestStream = options.request!(reqOpts);
      dup.setWritable(requestStream);
    }

    // Replay the Request events back to the stream.
    requestStream
      .on('error', dup.destroy.bind(dup))
      .on('response', dup.emit.bind(dup, 'response'))
      .on('complete', dup.emit.bind(dup, 'complete'));

    dup.abort = requestStream.abort;
    return dup;
  }

  /**
   * Decorate the options about to be made in a request.
   *
   * @param {object} reqOpts - The options to be passed to `request`.
   * @param {string} projectId - The project ID.
   * @return {object} reqOpts - The decorated reqOpts.
   */
  decorateRequest(reqOpts: DecorateRequestOptions, projectId: string) {
    delete reqOpts.autoPaginate;
    delete reqOpts.autoPaginateVal;
    delete reqOpts.objectMode;

    if (reqOpts.qs !== null && typeof reqOpts.qs === 'object') {
      delete reqOpts.qs.autoPaginate;
      delete reqOpts.qs.autoPaginateVal;
      reqOpts.qs = replaceProjectIdToken(reqOpts.qs, projectId);
    }

    if (Array.isArray(reqOpts.multipart)) {
      reqOpts.multipart = (reqOpts.multipart as []).map(part => {
        return replaceProjectIdToken(part, projectId);
      });
    }

    if (reqOpts.json !== null && typeof reqOpts.json === 'object') {
      delete reqOpts.json.autoPaginate;
      delete reqOpts.json.autoPaginateVal;
      reqOpts.json = replaceProjectIdToken(reqOpts.json, projectId);
    }

    reqOpts.uri = replaceProjectIdToken(reqOpts.uri, projectId);

    return reqOpts;
  }

  // eslint-disable-next-line @typescript-eslint/no-explicit-any
  isCustomType(unknown: any, module: string) {
    function getConstructorName(obj: Function) {
      return obj.constructor && obj.constructor.name.toLowerCase();
    }

    const moduleNameParts = module.split('/');

    const parentModuleName =
      moduleNameParts[0] && moduleNameParts[0].toLowerCase();
    const subModuleName =
      moduleNameParts[1] && moduleNameParts[1].toLowerCase();

    if (subModuleName && getConstructorName(unknown) !== subModuleName) {
      return false;
    }

    let walkingModule = unknown;
    // eslint-disable-next-line no-constant-condition
    while (true) {
      if (getConstructorName(walkingModule) === parentModuleName) {
        return true;
      }
      walkingModule = walkingModule.parent;
      if (!walkingModule) {
        return false;
      }
    }
  }

  /**
   * Create a properly-formatted User-Agent string from a package.json file.
   *
   * @param {object} packageJson - A module's package.json file.
   * @return {string} userAgent - The formatted User-Agent string.
   */
  getUserAgentFromPackageJson(packageJson: PackageJson) {
    const hyphenatedPackageName = packageJson.name
      .replace('@google-cloud', 'gcloud-node') // For legacy purposes.
      .replace('/', '-'); // For UA spec-compliance purposes.

    return hyphenatedPackageName + '/' + packageJson.version;
  }

  /**
   * Given two parameters, figure out if this is either:
   *  - Just a callback function
   *  - An options object, and then a callback function
   * @param optionsOrCallback An options object or callback.
   * @param cb A potentially undefined callback.
   */
  maybeOptionsOrCallback<T = {}, C = (err?: Error) => void>(
    optionsOrCallback?: T | C,
    cb?: C
  ): [T, C] {
    return typeof optionsOrCallback === 'function'
      ? [{} as T, optionsOrCallback as C]
      : [optionsOrCallback as T, cb as C];
  }
}

/**
 * Basic Passthrough Stream that records the number of bytes read
 * every time the cursor is moved.
 */
class ProgressStream extends Transform {
  bytesRead = 0;
  // eslint-disable-next-line @typescript-eslint/no-explicit-any
  _transform(chunk: any, encoding: string, callback: Function) {
    this.bytesRead += chunk.length;
    this.emit('progress', {bytesWritten: this.bytesRead, contentLength: '*'});
    this.push(chunk);
    callback();
  }
}

const util = new Util();
export {util};<|MERGE_RESOLUTION|>--- conflicted
+++ resolved
@@ -323,12 +323,8 @@
 
   shouldRetryFn?: (response?: r.Response) => boolean;
 
-<<<<<<< HEAD
   retryableErrorFn?: (err: ApiError) => boolean; //TODO: refactor into RetryConfig
 
-=======
-  retryableErrorFn?: (err: ApiError) => boolean;
->>>>>>> e6465eb6
 }
 
 export class Util {
@@ -735,15 +731,8 @@
     callback: BodyResponseCallback
   ): void | Abortable {
     const DEFAULT_RETRYABLE_ERR_FN = util.shouldRetryRequest;
-<<<<<<< HEAD
     const RETRYABLE_ERR_FN = config.retryOptions.retryableErrorFn ? config.retryOptions.retryableErrorFn : DEFAULT_RETRYABLE_ERR_FN;
     
-=======
-    const RETRYABLE_ERR_FN = config.retryableErrorFn
-      ? config.retryableErrorFn
-      : DEFAULT_RETRYABLE_ERR_FN;
-
->>>>>>> e6465eb6
     const options = {
       request: teenyRequest.defaults(requestDefaults),
       retries: config.autoRetry !== false ? config.maxRetries || 3 : 0,
