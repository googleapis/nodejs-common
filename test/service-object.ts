/**
 * Copyright 2015 Google Inc. All Rights Reserved.
 *
 * Licensed under the Apache License, Version 2.0 (the "License");
 * you may not use this file except in compliance with the License.
 * You may obtain a copy of the License at
 *
 *      http://www.apache.org/licenses/LICENSE-2.0
 *
 * Unless required by applicable law or agreed to in writing, software
 * distributed under the License is distributed on an "AS IS" BASIS,
 * WITHOUT WARRANTIES OR CONDITIONS OF ANY KIND, either express or implied.
 * See the License for the specific language governing permissions and
 * limitations under the License.
 */

import {promisify} from '@google-cloud/promisify';
import * as assert from 'assert';
import * as extend from 'extend';
import * as r from 'request';
import * as sinon from 'sinon';

import {Service} from '../src';
import * as SO from '../src/service-object';
import {ServiceObject} from '../src/service-object';
import {ApiError, BodyResponseCallback, DecorateRequestOptions, util} from '../src/util';

// tslint:disable-next-line:no-any
type FakeServiceObject = any;
type InternalServiceObject = {
  request_:
      (reqOpts: DecorateRequestOptions, callback?: BodyResponseCallback) =>
          void|r.Request;
  createMethod?: Function; methods: SO.Methods; interceptors: SO.Interceptor[];
};

function asInternal(serviceObject: ServiceObject) {
  return serviceObject as {} as InternalServiceObject;
}

describe('ServiceObject', () => {
  let serviceObject: ServiceObject<FakeServiceObject>;
  const sandbox = sinon.createSandbox();

  const CONFIG = {
    baseUrl: 'base-url',
    parent: {} as Service,
    id: 'id',
    createMethod: util.noop,
    requestModule: {} as typeof r,
  };

  beforeEach(() => {
    serviceObject = new ServiceObject(CONFIG);
  });

  afterEach(() => {
    sandbox.restore();
  });

  describe('instantiation', () => {
    it('should promisify all the things', async () => {
      const res = {statusCode: 123, body: 'sunny'} as r.Response;
<<<<<<< HEAD
      sandbox.stub(ServiceObject.prototype, 'request')
          .callsArgWith(1, null, res.body, res);
=======
      // tslint:disable-next-line no-any
      (serviceObject as any).request =
          (opts: {}, callback: BodyResponseCallback) => {
            callback(null, res.body, res);
          };
>>>>>>> d98675ca
      const [r] = await serviceObject.delete();
      assert.equal(r, res.body);
    });

    it('should create an empty metadata object', () => {
      assert.deepStrictEqual(serviceObject.metadata, {});
    });

    it('should localize the baseUrl', () => {
      assert.strictEqual(serviceObject.baseUrl, CONFIG.baseUrl);
    });

    it('should localize the parent instance', () => {
      assert.strictEqual(serviceObject.parent, CONFIG.parent);
    });

    it('should localize the ID', () => {
      assert.strictEqual(serviceObject.id, CONFIG.id);
    });

    it('should localize the createMethod', () => {
      assert.strictEqual(
          asInternal(serviceObject).createMethod, CONFIG.createMethod);
    });

    it('should localize the methods', () => {
      const methods = {};
      const config = extend({}, CONFIG, {methods});
      const serviceObject = new ServiceObject(config);
      assert.deepStrictEqual(asInternal(serviceObject).methods, methods);
    });

    it('should default methods to an empty object', () => {
      assert.deepStrictEqual(asInternal(serviceObject).methods, {});
    });

    it('should clear out methods that are not asked for', () => {
      const config = extend({}, CONFIG, {
        methods: {
          create: true,
        },
      });
      const serviceObject = new ServiceObject(config);
      assert.strictEqual(typeof serviceObject.create, 'function');
      assert.strictEqual(serviceObject.delete, undefined);
    });

    it('should localize the Promise object', () => {
      // tslint:disable-next-line:variable-name
      const FakePromise = () => {};
      const config = extend({}, CONFIG, {
        parent: {
          Promise: FakePromise,
        },
      });
      const serviceObject = new ServiceObject(config) as FakeServiceObject;
      assert.strictEqual(serviceObject.Promise, FakePromise);
    });
  });

  describe('create', () => {
    it('should call createMethod', (done) => {
      const config = extend({}, CONFIG, {
        createMethod,
      });
      const options = {};

      function createMethod(
          id: string, options_: {},
          callback: (err: Error|null, a: {}, b: {}) => void) {
        assert.strictEqual(id, config.id);
        assert.strictEqual(options_, options);
        callback(null, {}, {});  // calls done()
      }

      const serviceObject = new ServiceObject(config);
      serviceObject.create(options, done);
    });

    it('should not require options', (done) => {
      const config = extend({}, CONFIG, {
        createMethod,
      });

      function createMethod(id: string, options: Function, callback: Function) {
        assert.strictEqual(id, config.id);
        assert.strictEqual(typeof options, 'function');
        assert.strictEqual(callback, undefined);
        options(null, {}, {});  // calls done()
      }

      const serviceObject = new ServiceObject(config);
      serviceObject.create(done);
    });

    it('should pass error to callback', (done) => {
      const config = extend({}, CONFIG, {createMethod});
      const options = {};
      const error = new Error('Error.');
      const apiResponse = {};
      function createMethod(id: string, options_: {}, callback: Function) {
        callback(error, null, apiResponse);
      }

      const serviceObject = new ServiceObject(config);
      serviceObject.create(
          // tslint:disable-next-line no-any
          options, (err: Error|null, instance: any, apiResponse_: any) => {
            assert.strictEqual(err, error);
            assert.strictEqual(instance, null);
            assert.strictEqual(apiResponse_, apiResponse);
            done();
          });
    });

    it('should return instance and apiResponse to callback', async () => {
      const config = extend({}, CONFIG, {
        createMethod,
      });
      const options = {};
      const apiResponse = {};
      function createMethod(id: string, options_: {}, callback: Function) {
        callback(null, {}, apiResponse);
      }

      const serviceObject = new ServiceObject(config);
      const [instance_, apiResponse_] = await serviceObject.create(options);
      assert.strictEqual(instance_, serviceObject);
      assert.strictEqual(apiResponse_, apiResponse);
    });

    it('should assign metadata', async () => {
      const config = extend({}, CONFIG, {
        createMethod,
      });
      const options = {};
      const instance = {
        metadata: {},
      };
      function createMethod(id: string, options_: {}, callback: Function) {
        callback(null, instance, {});
      }
      const serviceObject = new ServiceObject(config);
      const [instance_] = await serviceObject.create(options);
      assert.strictEqual(instance_.metadata, instance.metadata);
    });

    it('should execute callback with any amount of arguments', (done) => {
      const config = extend({}, CONFIG, {
        createMethod,
      });
      const options = {};

      const args = ['a', 'b', 'c', 'd', 'e', 'f'];

      function createMethod(id: string, options_: {}, callback: Function) {
        callback.apply(null, args);
      }

      const serviceObject = new ServiceObject(config);
      // tslint:disable-next-line:no-any
      serviceObject.create(options, (...args: any[]) => {
        assert.deepStrictEqual([].slice.call(args), args);
        done();
      });
    });
  });

  describe('delete', () => {
    it('should make the correct request', (done) => {
<<<<<<< HEAD
      sandbox.stub(ServiceObject.prototype, 'request')
          .callsFake((reqOpts, callback) => {
            assert.strictEqual(reqOpts.method, 'DELETE');
            assert.strictEqual(reqOpts.uri, '');
            done();
            callback(null, {} as r.Response, null);
          });
=======
      sandbox.stub(serviceObject, 'request').callsFake((reqOpts, callback) => {
        assert.strictEqual(reqOpts.method, 'DELETE');
        assert.strictEqual(reqOpts.uri, '');
        done();
        callback(null, null, {} as r.Response);
      });
>>>>>>> d98675ca
      serviceObject.delete(assert.ifError);
    });

    it('should extend the request options with defaults', (done) => {
      const method = {
        reqOpts: {
          method: 'override',
          qs: {
            custom: true,
          },
        },
      };

      sandbox.stub(ServiceObject.prototype, 'request')
          .callsFake((reqOpts_, callback) => {
            assert.strictEqual(reqOpts_.method, method.reqOpts.method);
            assert.deepStrictEqual(reqOpts_.qs, method.reqOpts.qs);
            done();
            callback(null, null, null!);
          });

      const serviceObject = new ServiceObject(CONFIG) as FakeServiceObject;
      serviceObject.methods.delete = method;
      serviceObject.delete();
    });

    it('should not require a callback', () => {
<<<<<<< HEAD
      sandbox.stub(ServiceObject.prototype, 'request')
          .callsArgWith(1, null, {}, null);
=======
      sandbox.stub(serviceObject, 'request').callsFake((_, callback) => {
        callback(null, null, {} as r.Response);
      });
>>>>>>> d98675ca
      assert.doesNotThrow(() => {
        serviceObject.delete();
      });
    });

    it('should execute callback with correct arguments', (done) => {
      const error = new Error('🦃');
      sandbox.stub(ServiceObject.prototype, 'request').callsArgWith(1, error);
      const serviceObject = new ServiceObject(CONFIG);
      serviceObject.delete((err, apiResponse_) => {
        assert.strictEqual(err, error);
        assert.strictEqual(apiResponse_, undefined);
        done();
      });
    });
  });

  describe('exists', () => {
    it('should call get', (done) => {
      sandbox.stub(serviceObject, 'get').callsFake(() => done());
      serviceObject.exists(() => {});
    });

    it('should execute callback with false if 404', (done) => {
      const error = new ApiError('');
      error.code = 404;
      sandbox.stub(serviceObject, 'get').callsArgWith(0, error);
      serviceObject.exists((err, exists) => {
        assert.ifError(err);
        assert.strictEqual(exists, false);
        done();
      });
    });

    it('should execute callback with error if not 404', (done) => {
      const error = new ApiError('');
      error.code = 500;
      sandbox.stub(serviceObject, 'get').callsArgWith(0, error);
      serviceObject.exists((err, exists) => {
        assert.strictEqual(err, error);
        assert.strictEqual(exists, undefined);
        done();
      });
    });

    it('should execute callback with true if no error', (done) => {
      sandbox.stub(serviceObject, 'get').callsArgWith(0, null);
      serviceObject.exists((err, exists) => {
        assert.ifError(err);
        assert.strictEqual(exists, true);
        done();
      });
    });
  });

  describe('get', () => {
    it('should get the metadata', (done) => {
      serviceObject.getMetadata =
          promisify((_callback: SO.MetadataCallback): void => {
            done();
          });

      serviceObject.get(assert.ifError);
    });

    it('handles not getting a config', (done) => {
      serviceObject.getMetadata =
          promisify((_callback: SO.MetadataCallback): void => {
            done();
          });
      (serviceObject as FakeServiceObject).get(undefined, assert.ifError);
    });

    it('should execute callback with error & metadata', (done) => {
      const error = new Error('Error.');
      const metadata = {} as SO.Metadata;

      serviceObject.getMetadata = promisify((callback: SO.MetadataCallback) => {
        callback(error, metadata);
      });

      serviceObject.get((err, instance, metadata_) => {
        assert.strictEqual(err, error);
        assert.strictEqual(instance, null);
        assert.strictEqual(metadata_, metadata);

        done();
      });
    });

    it('should execute callback with instance & metadata', (done) => {
      const metadata = {} as SO.Metadata;

      serviceObject.getMetadata = promisify((callback: SO.MetadataCallback) => {
        callback(null, metadata);
      });

      serviceObject.get((err, instance, metadata_) => {
        assert.ifError(err);

        assert.strictEqual(instance, serviceObject);
        assert.strictEqual(metadata_, metadata);

        done();
      });
    });

    describe('autoCreate', () => {
      let AUTO_CREATE_CONFIG: {};

      const ERROR = new ApiError('bad');
      ERROR.code = 404;
      const METADATA = {} as SO.Metadata;

      beforeEach(() => {
        AUTO_CREATE_CONFIG = {
          autoCreate: true,
        };

        serviceObject.getMetadata =
            promisify((callback: SO.MetadataCallback) => {
              callback(ERROR, METADATA);
            });
      });

      it('should not auto create if there is no create method', (done) => {
        (serviceObject as FakeServiceObject).create = undefined;

        serviceObject.get(AUTO_CREATE_CONFIG, (err) => {
          assert.strictEqual(err, ERROR);
          done();
        });
      });

      it('should pass config to create if it was provided', (done) => {
        const config = extend({}, AUTO_CREATE_CONFIG, {
                         maxResults: 5,
                       }) as SO.GetConfig;
        sandbox.stub(serviceObject, 'create').callsFake(config_ => {
          assert.strictEqual(config_, config);
          done();
        });
        serviceObject.get(config, assert.ifError);
      });

      it('should pass only a callback to create if no config', (done) => {
        sandbox.stub(serviceObject, 'create').callsArgWith(0, null);
        serviceObject.get(AUTO_CREATE_CONFIG, done);
      });

      describe('error', () => {
        it('should execute callback with error & API response', (done) => {
          const error = new Error('Error.');
          const apiResponse = {} as r.Response;

          // tslint:disable-next-line no-any
          (sandbox.stub(serviceObject, 'create') as any)
              .callsFake((optsOrCb: {}, cb: Function) => {
                const callback = typeof optsOrCb === 'function' ? optsOrCb : cb;
                sandbox.stub(serviceObject, 'get')
                    .callsFake((cfg, callback) => {
                      assert.deepStrictEqual(cfg, {});
                      callback!(null);  // done()
                    });
                callback!(error, null, apiResponse);
              });

          serviceObject.get(AUTO_CREATE_CONFIG, (err, instance, resp) => {
            assert.strictEqual(err, error);
            assert.strictEqual(instance, null);
            assert.strictEqual(resp, apiResponse);
            done();
          });
        });

        it('should refresh the metadata after a 409', (done) => {
          const error = new ApiError('errrr');
          error.code = 409;
          sandbox.stub(serviceObject, 'create').callsFake(callback => {
            sandbox.stub(serviceObject, 'get').callsFake((cfgOrCb, cb) => {
              const config = typeof cfgOrCb === 'object' ? cfgOrCb : {};
              const callback = typeof cfgOrCb === 'function' ? cfgOrCb : cb;
              assert.deepStrictEqual(config, {});
              callback!(null, null, {} as r.Response);  // done()
            });
            callback(error, null, undefined);
          });
          serviceObject.get(AUTO_CREATE_CONFIG, done);
        });
      });
    });
  });

  describe('getMetadata', () => {
    it('should make the correct request', (done) => {
      sandbox.stub(ServiceObject.prototype, 'request')
          .callsFake(function(this: ServiceObject, reqOpts, callback) {
            assert.strictEqual(this, serviceObject);
            assert.strictEqual(reqOpts.uri, '');
            done();
            callback(null, null, {} as r.Response);
          });
      serviceObject.getMetadata(() => {});
    });

    it('should extend the request options with defaults', (done) => {
      const method = {
        reqOpts: {
          method: 'override',
          qs: {
            custom: true,
          },
        },
      };

      sandbox.stub(ServiceObject.prototype, 'request')
          .callsFake((reqOpts_, callback) => {
            assert.strictEqual(reqOpts_.method, method.reqOpts.method);
            assert.deepStrictEqual(reqOpts_.qs, method.reqOpts.qs);
            done();
            callback(null, undefined, {} as r.Response);
          });

      const serviceObject = new ServiceObject(CONFIG) as FakeServiceObject;
      serviceObject.methods.getMetadata = method;
      serviceObject.getMetadata(() => {});
    });

    it('should execute callback with error & apiResponse', (done) => {
      const error = new Error('ಠ_ಠ');
      sandbox.stub(ServiceObject.prototype, 'request').callsArgWith(1, error);
      serviceObject.getMetadata((err, metadata) => {
        assert.strictEqual(err, error);
        assert.strictEqual(metadata, undefined);
        done();
      });
    });

    it('should update metadata', (done) => {
      const apiResponse = {};
      sandbox.stub(ServiceObject.prototype, 'request')
          .callsArgWith(1, null, {}, apiResponse);
      serviceObject.getMetadata(err => {
        assert.ifError(err);
        assert.deepStrictEqual(serviceObject.metadata, apiResponse);
        done();
      });
    });

    it('should execute callback with metadata & API response', (done) => {
      const apiResponse = {};
      const requestResponse = {body: apiResponse};
      sandbox.stub(ServiceObject.prototype, 'request')
          .callsArgWith(1, null, apiResponse, requestResponse);
      serviceObject.getMetadata((err, metadata) => {
        assert.ifError(err);
        assert.strictEqual(metadata, apiResponse);
        done();
      });
    });
  });

  describe('setMetadata', () => {
    it('should make the correct request', (done) => {
      const metadata = {};
      sandbox.stub(ServiceObject.prototype, 'request')
          .callsFake(function(this: ServiceObject, reqOpts, callback) {
            assert.strictEqual(this, serviceObject);
            assert.strictEqual(reqOpts.method, 'PATCH');
            assert.strictEqual(reqOpts.uri, '');
            assert.strictEqual(reqOpts.json, metadata);
            done();
            callback(null, null, {} as r.Response);
          });
      serviceObject.setMetadata(metadata, () => {});
    });

    it('should extend the request options with defaults', (done) => {
      const metadataDefault = {a: 'b'};
      const metadata = {c: 'd'};
      const method = {
        reqOpts: {
          method: 'override',
          qs: {
            custom: true,
          },
          json: metadataDefault,
        },
      };

      const expectedJson = extend(true, {}, metadataDefault, metadata);
      const serviceObject = new ServiceObject(CONFIG);
      asInternal(serviceObject).methods.setMetadata = method;
<<<<<<< HEAD
      sandbox.stub(ServiceObject.prototype, 'request')
          .callsFake((reqOpts_, callback) => {
            assert.deepStrictEqual(reqOpts_.method, method.reqOpts.method);
            assert.deepStrictEqual(reqOpts_.qs, method.reqOpts.qs);
            assert.deepStrictEqual(reqOpts_.json, expectedJson);
            done();
            callback(null, null!, null);
          });
=======
      sandbox.stub(serviceObject, 'request').callsFake((reqOpts_, callback) => {
        assert.deepStrictEqual(reqOpts_.method, method.reqOpts.method);
        assert.deepStrictEqual(reqOpts_.qs, method.reqOpts.qs);
        assert.deepStrictEqual(reqOpts_.json, expectedJson);
        done();
        callback(null, null, null!);
      });
>>>>>>> d98675ca
      serviceObject.setMetadata(metadata);
    });

    it('should execute callback with error & apiResponse', (done) => {
      const error = new Error('Error.');
      sandbox.stub(ServiceObject.prototype, 'request').callsArgWith(1, error);
      serviceObject.setMetadata({}, (err, apiResponse_) => {
        assert.strictEqual(err, error);
        assert.strictEqual(apiResponse_, undefined);
        done();
      });
    });

    it('should update metadata', (done) => {
      const apiResponse = {};
      sandbox.stub(ServiceObject.prototype, 'request')
          .callsArgWith(1, undefined, apiResponse);
      serviceObject.setMetadata({}, (err) => {
        assert.ifError(err);
        assert.strictEqual(serviceObject.metadata, apiResponse);
        done();
      });
    });

    it('should execute callback with metadata & API response', (done) => {
      const body = {};
      const apiResponse = {body};
      sandbox.stub(ServiceObject.prototype, 'request')
          .callsArgWith(1, null, body, apiResponse);
      serviceObject.setMetadata({}, (err, metadata) => {
        assert.ifError(err);
        assert.strictEqual(metadata, body);
        done();
      });
    });
  });

  describe('request_', () => {
    let reqOpts: DecorateRequestOptions;
    beforeEach(() => {
      reqOpts = {
        uri: 'uri',
      };
    });

    it('should compose the correct request', done => {
      const expectedUri = [
        serviceObject.baseUrl,
        serviceObject.id,
        reqOpts.uri,
      ].join('/');

      serviceObject.parent.request = (reqOpts_, callback) => {
        assert.notStrictEqual(reqOpts_, reqOpts);
        assert.strictEqual(reqOpts_.uri, expectedUri);
        assert.deepStrictEqual(reqOpts_.interceptors_, []);
        callback(null, null, {} as r.Response);
      };
      asInternal(serviceObject).request_(reqOpts, () => done());
    });

    it('should not require a service object ID', done => {
      const expectedUri = [serviceObject.baseUrl, reqOpts.uri].join('/');
      serviceObject.parent.request = (reqOpts, callback) => {
        assert.strictEqual(reqOpts.uri, expectedUri);
        callback(null, null, {} as r.Response);
      };
      serviceObject.id = undefined;
      asInternal(serviceObject).request_(reqOpts, () => done());
    });

    it('should support absolute uris', done => {
      const expectedUri = 'http://www.google.com';
      serviceObject.parent.request = (reqOpts, callback) => {
        assert.strictEqual(reqOpts.uri, expectedUri);
        callback(null, null, {} as r.Response);
      };
      asInternal(serviceObject).request_({uri: expectedUri}, () => {
        done();
      });
    });

    it('should remove empty components', done => {
      const reqOpts = {uri: ''};
      const expectedUri = [
        serviceObject.baseUrl, serviceObject.id,
        // reqOpts.uri (reqOpts.uri is an empty string, so it should be removed)
      ].join('/');
      serviceObject.parent.request = (reqOpts_, callback) => {
        assert.strictEqual(reqOpts_.uri, expectedUri);
        callback(null, null, {} as r.Response);
      };
      asInternal(serviceObject).request_(reqOpts, () => done());
    });

    it('should trim slashes', done => {
      const reqOpts = {
        uri: '//1/2//',
      };
      const expectedUri =
          [serviceObject.baseUrl, serviceObject.id, '1/2'].join('/');
      serviceObject.parent.request = (reqOpts_, callback) => {
        assert.strictEqual(reqOpts_.uri, expectedUri);
        callback(null, null, {} as r.Response);
      };
      asInternal(serviceObject).request_(reqOpts, () => {
        done();
      });
    });

    it('should extend interceptors from child ServiceObjects', async () => {
      const parent = new ServiceObject(CONFIG) as FakeServiceObject;
      parent.interceptors.push({
        request(reqOpts: DecorateRequestOptions) {
          // tslint:disable-next-line:no-any
          (reqOpts as any).parent = true;
          return reqOpts;
        },
      });

      const child =
          new ServiceObject(extend({}, CONFIG, {parent})) as FakeServiceObject;
      child.interceptors.push({
        request(reqOpts: DecorateRequestOptions) {
          // tslint:disable-next-line:no-any
          (reqOpts as any).child = true;
          return reqOpts;
        },
      });

      sandbox.stub(parent.parent as ServiceObject, 'request')
          .callsFake((reqOpts, callback) => {
            assert.deepStrictEqual(
                reqOpts.interceptors_![0].request({} as DecorateRequestOptions),
                {
                  child: true,
                });
            assert.deepStrictEqual(
                reqOpts.interceptors_![1].request({} as DecorateRequestOptions),
                {
                  parent: true,
                });
            callback(null, null, {} as r.Response);
          });

      const res = await child.request_({uri: ''});
    });

    it('should pass a clone of the interceptors', done => {
      asInternal(serviceObject).interceptors.push({
        request(reqOpts: DecorateRequestOptions) {
          // tslint:disable-next-line:no-any
          (reqOpts as any).one = true;
          return reqOpts;
        },
      });

      serviceObject.parent.request = (reqOpts, callback) => {
        const serviceObjectInterceptors =
            asInternal(serviceObject).interceptors;
        assert.deepStrictEqual(
            reqOpts.interceptors_, serviceObjectInterceptors);
        assert.notStrictEqual(reqOpts.interceptors_, serviceObjectInterceptors);
        callback(null, null, {} as r.Response);
        done();
      };
      asInternal(serviceObject).request_({uri: ''}, () => {});
    });

    it('should call the parent requestStream method', () => {
      const fakeObj = {};
      const expectedUri = [
        serviceObject.baseUrl,
        serviceObject.id,
        reqOpts.uri,
      ].join('/');

      serviceObject.parent.requestStream = reqOpts_ => {
        assert.notStrictEqual(reqOpts_, reqOpts);
        assert.strictEqual(reqOpts_.uri, expectedUri);
        assert.deepStrictEqual(reqOpts_.interceptors_, []);
        return fakeObj as r.Request;
      };

      const opts = extend(true, reqOpts, {shouldReturnStream: true});
      const res = asInternal(serviceObject).request_(opts);
      assert.strictEqual(res, fakeObj);
    });
  });

  describe('request', () => {
    it('should call through to request_', async () => {
      const fakeOptions = {} as DecorateRequestOptions;
      sandbox.stub(asInternal(serviceObject), 'request_')
          .callsFake((reqOpts, callback) => {
            assert.strictEqual(reqOpts, fakeOptions);
            callback!(null, null, {} as r.Response);
          });
      await serviceObject.request(fakeOptions);
    });

    it('should accept a callback', (done) => {
      const response = {body: {abc: '123'}, statusCode: 200} as r.Response;
      sandbox.stub(asInternal(serviceObject), 'request_')
          .callsArgWith(1, null, response.body, response);
      serviceObject.request({} as DecorateRequestOptions, (err, body, res) => {
        assert.ifError(err);
        assert.deepStrictEqual(res, response);
        assert.deepStrictEqual(body, response.body);
        done();
      });
    });

    it('should return response with a request error and callback', done => {
      const errorBody = '🤮';
      const response = {body: {error: errorBody}, statusCode: 500};
      const err = new Error(errorBody);
      // tslint:disable-next-line:no-any
      (err as any).response = response;
      sandbox.stub(asInternal(serviceObject), 'request_')
          .callsArgWith(1, err, response.body, response);
      serviceObject.request({} as DecorateRequestOptions, (err, body, res) => {
        assert(err instanceof Error);
        assert.deepStrictEqual(res, response);
        assert.deepStrictEqual(body, response.body);
        done();
      });
    });
  });

  describe('requestStream', () => {
    it('should call through to request_', async () => {
      const fakeOptions = {} as DecorateRequestOptions;
      const serviceObject = new ServiceObject(CONFIG);
      asInternal(serviceObject).request_ = (reqOpts) => {
        assert.deepStrictEqual(reqOpts, {shouldReturnStream: true});
      };
      serviceObject.requestStream(fakeOptions);
    });
  });
});<|MERGE_RESOLUTION|>--- conflicted
+++ resolved
@@ -61,16 +61,8 @@
   describe('instantiation', () => {
     it('should promisify all the things', async () => {
       const res = {statusCode: 123, body: 'sunny'} as r.Response;
-<<<<<<< HEAD
       sandbox.stub(ServiceObject.prototype, 'request')
           .callsArgWith(1, null, res.body, res);
-=======
-      // tslint:disable-next-line no-any
-      (serviceObject as any).request =
-          (opts: {}, callback: BodyResponseCallback) => {
-            callback(null, res.body, res);
-          };
->>>>>>> d98675ca
       const [r] = await serviceObject.delete();
       assert.equal(r, res.body);
     });
@@ -241,22 +233,13 @@
 
   describe('delete', () => {
     it('should make the correct request', (done) => {
-<<<<<<< HEAD
       sandbox.stub(ServiceObject.prototype, 'request')
           .callsFake((reqOpts, callback) => {
             assert.strictEqual(reqOpts.method, 'DELETE');
             assert.strictEqual(reqOpts.uri, '');
             done();
-            callback(null, {} as r.Response, null);
-          });
-=======
-      sandbox.stub(serviceObject, 'request').callsFake((reqOpts, callback) => {
-        assert.strictEqual(reqOpts.method, 'DELETE');
-        assert.strictEqual(reqOpts.uri, '');
-        done();
-        callback(null, null, {} as r.Response);
-      });
->>>>>>> d98675ca
+            callback(null, null, {} as r.Response);
+          });
       serviceObject.delete(assert.ifError);
     });
 
@@ -284,14 +267,8 @@
     });
 
     it('should not require a callback', () => {
-<<<<<<< HEAD
-      sandbox.stub(ServiceObject.prototype, 'request')
-          .callsArgWith(1, null, {}, null);
-=======
-      sandbox.stub(serviceObject, 'request').callsFake((_, callback) => {
-        callback(null, null, {} as r.Response);
-      });
->>>>>>> d98675ca
+      sandbox.stub(ServiceObject.prototype, 'request')
+          .callsArgWith(1, null, null, {});
       assert.doesNotThrow(() => {
         serviceObject.delete();
       });
@@ -585,24 +562,14 @@
       const expectedJson = extend(true, {}, metadataDefault, metadata);
       const serviceObject = new ServiceObject(CONFIG);
       asInternal(serviceObject).methods.setMetadata = method;
-<<<<<<< HEAD
       sandbox.stub(ServiceObject.prototype, 'request')
           .callsFake((reqOpts_, callback) => {
             assert.deepStrictEqual(reqOpts_.method, method.reqOpts.method);
             assert.deepStrictEqual(reqOpts_.qs, method.reqOpts.qs);
             assert.deepStrictEqual(reqOpts_.json, expectedJson);
             done();
-            callback(null, null!, null);
-          });
-=======
-      sandbox.stub(serviceObject, 'request').callsFake((reqOpts_, callback) => {
-        assert.deepStrictEqual(reqOpts_.method, method.reqOpts.method);
-        assert.deepStrictEqual(reqOpts_.qs, method.reqOpts.qs);
-        assert.deepStrictEqual(reqOpts_.json, expectedJson);
-        done();
-        callback(null, null, null!);
-      });
->>>>>>> d98675ca
+            callback(null, null, null!);
+          });
       serviceObject.setMetadata(metadata);
     });
 
